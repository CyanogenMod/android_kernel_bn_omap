/*
 * linux/arch/arm/plat-omap/devices.c
 *
 * Common platform device setup/initialization for OMAP1 and OMAP2
 *
 * This program is free software; you can redistribute it and/or modify
 * it under the terms of the GNU General Public License as published by
 * the Free Software Foundation; either version 2 of the License, or
 * (at your option) any later version.
 */

#include <linux/module.h>
#include <linux/kernel.h>
#include <linux/init.h>
#include <linux/platform_device.h>
#include <linux/io.h>
#include <linux/slab.h>
#include <linux/memblock.h>
#include <linux/err.h>

#include <mach/hardware.h>
#include <asm/mach-types.h>
#include <asm/mach/map.h>

#include <plat/omap_hwmod.h>
#include <plat/omap_device.h>
#include <plat/tc.h>
#include <plat/board.h>
#include <plat/mmc.h>
#include <mach/gpio.h>
#include <plat/menelaus.h>
#include <plat/mcbsp.h>
#include <plat/remoteproc.h>
#include <plat/omap44xx.h>

/*-------------------------------------------------------------------------*/

#if defined(CONFIG_OMAP_MCBSP) || defined(CONFIG_OMAP_MCBSP_MODULE)

static struct platform_device **omap_mcbsp_devices;

void omap_mcbsp_register_board_cfg(struct resource *res, int res_count,
			struct omap_mcbsp_platform_data *config, int size)
{
	int i;

	omap_mcbsp_devices = kzalloc(size * sizeof(struct platform_device *),
				     GFP_KERNEL);
	if (!omap_mcbsp_devices) {
		printk(KERN_ERR "Could not register McBSP devices\n");
		return;
	}

	for (i = 0; i < size; i++) {
		struct platform_device *new_mcbsp;
		int ret;

		new_mcbsp = platform_device_alloc("omap-mcbsp", i + 1);
		if (!new_mcbsp)
			continue;
		platform_device_add_resources(new_mcbsp, &res[i * res_count],
					res_count);
		new_mcbsp->dev.platform_data = &config[i];
		ret = platform_device_add(new_mcbsp);
		if (ret) {
			platform_device_put(new_mcbsp);
			continue;
		}
		omap_mcbsp_devices[i] = new_mcbsp;
	}
}

#else
void omap_mcbsp_register_board_cfg(struct resource *res, int res_count,
			struct omap_mcbsp_platform_data *config, int size)
{  }
#endif

/*-------------------------------------------------------------------------*/

<<<<<<< HEAD
#if defined(CONFIG_SND_OMAP_SOC_DMIC) || \
    defined(CONFIG_SND_OMAP_SOC_DMIC_MODULE)

static struct omap_device_pm_latency omap_dmic_latency[] = {
	{
		.deactivate_func = omap_device_idle_hwmods,
		.activate_func = omap_device_enable_hwmods,
		.flags = OMAP_DEVICE_LATENCY_AUTO_ADJUST,
	},
};

static void omap_init_dmic(void)
{
	struct omap_hwmod *oh;
	struct omap_device *od;

	oh = omap_hwmod_lookup("dmic");
	if (!oh) {
		printk(KERN_ERR "Could not look up dmic hw_mod\n");
		return;
	}

	od = omap_device_build("omap-dmic-dai", -1, oh, NULL, 0,
				omap_dmic_latency,
				ARRAY_SIZE(omap_dmic_latency), 0);
	if (IS_ERR(od))
		printk(KERN_ERR "Could not build omap_device for omap-dmic-dai\n");
}
#else
static inline void omap_init_dmic(void) {}
#endif

/*-------------------------------------------------------------------------*/

#if defined(CONFIG_SND_OMAP_SOC_MCPDM) || \
		defined(CONFIG_SND_OMAP_SOC_MCPDM_MODULE)

static struct omap_device_pm_latency omap_mcpdm_latency[] = {
	{
		.deactivate_func = omap_device_idle_hwmods,
		.activate_func = omap_device_enable_hwmods,
		.flags = OMAP_DEVICE_LATENCY_AUTO_ADJUST,
	},
};

static void omap_init_mcpdm(void)
{
	struct omap_hwmod *oh;
	struct omap_device *od;
	struct omap_mcpdm_platform_data *pdata;

	oh = omap_hwmod_lookup("mcpdm");
	if (!oh) {
		printk(KERN_ERR "Could not look up mcpdm hw_mod\n");
		return;
	}

	pdata = kzalloc(sizeof(struct omap_mcpdm_platform_data), GFP_KERNEL);
	if (!pdata) {
		printk(KERN_ERR "Could not allocate platform data\n");
		return;
	}

	od = omap_device_build("omap-mcpdm", -1, oh, pdata,
				sizeof(struct omap_mcpdm_platform_data),
				omap_mcpdm_latency,
				ARRAY_SIZE(omap_mcpdm_latency), 0);
	if (IS_ERR(od))
		printk(KERN_ERR "Could not build omap_device for omap-mcpdm-dai\n");
}
#else
static inline void omap_init_mcpdm(void) {}
#endif

/*-------------------------------------------------------------------------*/

=======
>>>>>>> b0075af1
#if defined(CONFIG_MMC_OMAP) || defined(CONFIG_MMC_OMAP_MODULE) || \
	defined(CONFIG_MMC_OMAP_HS) || defined(CONFIG_MMC_OMAP_HS_MODULE)

#define OMAP_MMC_NR_RES		2

/*
 * Register MMC devices. Called from mach-omap1 and mach-omap2 device init.
 */
int __init omap_mmc_add(const char *name, int id, unsigned long base,
				unsigned long size, unsigned int irq,
				struct omap_mmc_platform_data *data)
{
	struct platform_device *pdev;
	struct resource res[OMAP_MMC_NR_RES];
	int ret;

	pdev = platform_device_alloc(name, id);
	if (!pdev)
		return -ENOMEM;

	memset(res, 0, OMAP_MMC_NR_RES * sizeof(struct resource));
	res[0].start = base;
	res[0].end = base + size - 1;
	res[0].flags = IORESOURCE_MEM;
	res[1].start = res[1].end = irq;
	res[1].flags = IORESOURCE_IRQ;

	ret = platform_device_add_resources(pdev, res, ARRAY_SIZE(res));
	if (ret == 0)
		ret = platform_device_add_data(pdev, data, sizeof(*data));
	if (ret)
		goto fail;

	ret = platform_device_add(pdev);
	if (ret)
		goto fail;

	/* return device handle to board setup code */
	data->dev = &pdev->dev;
	return 0;

fail:
	platform_device_put(pdev);
	return ret;
}

#endif

/*-------------------------------------------------------------------------*/

#if defined(CONFIG_HW_RANDOM_OMAP) || defined(CONFIG_HW_RANDOM_OMAP_MODULE)

#ifdef CONFIG_ARCH_OMAP2
#define	OMAP_RNG_BASE		0x480A0000
#else
#define	OMAP_RNG_BASE		0xfffe5000
#endif

static struct resource rng_resources[] = {
	{
		.start		= OMAP_RNG_BASE,
		.end		= OMAP_RNG_BASE + 0x4f,
		.flags		= IORESOURCE_MEM,
	},
};

static struct platform_device omap_rng_device = {
	.name		= "omap_rng",
	.id		= -1,
	.num_resources	= ARRAY_SIZE(rng_resources),
	.resource	= rng_resources,
};

static void omap_init_rng(void)
{
	(void) platform_device_register(&omap_rng_device);
}
#else
static inline void omap_init_rng(void) {}
#endif

/* Numbering for the SPI-capable controllers when used for SPI:
 * spi		= 1
 * uwire	= 2
 * mmc1..2	= 3..4
 * mcbsp1..3	= 5..7
 */

#if defined(CONFIG_SPI_OMAP_UWIRE) || defined(CONFIG_SPI_OMAP_UWIRE_MODULE)

#define	OMAP_UWIRE_BASE		0xfffb3000

static struct resource uwire_resources[] = {
	{
		.start		= OMAP_UWIRE_BASE,
		.end		= OMAP_UWIRE_BASE + 0x20,
		.flags		= IORESOURCE_MEM,
	},
};

static struct platform_device omap_uwire_device = {
	.name	   = "omap_uwire",
	.id	     = -1,
	.num_resources	= ARRAY_SIZE(uwire_resources),
	.resource	= uwire_resources,
};

static void omap_init_uwire(void)
{
	/* FIXME define and use a boot tag; not all boards will be hooking
	 * up devices to the microwire controller, and multi-board configs
	 * mean that CONFIG_SPI_OMAP_UWIRE may be configured anyway...
	 */

	/* board-specific code must configure chipselects (only a few
	 * are normally used) and SCLK/SDI/SDO (each has two choices).
	 */
	(void) platform_device_register(&omap_uwire_device);
}
#else
static inline void omap_init_uwire(void) {}
#endif

#if defined(CONFIG_TIDSPBRIDGE) || defined(CONFIG_TIDSPBRIDGE_MODULE)

static phys_addr_t omap_dsp_phys_mempool_base;
static phys_addr_t omap_dsp_phys_mempool_size;

void __init omap_dsp_reserve_sdram_memblock(void)
{
	phys_addr_t size = CONFIG_TIDSPBRIDGE_MEMPOOL_SIZE;
	phys_addr_t paddr;

	if (!size)
		return;

	paddr = memblock_alloc(size, SZ_1M);
	if (!paddr) {
		pr_err("%s: failed to reserve %x bytes\n",
				__func__, size);
		return;
	}
	memblock_free(paddr, size);
	memblock_remove(paddr, size);

	omap_dsp_phys_mempool_base = paddr;
	omap_dsp_phys_mempool_size = size;
}

phys_addr_t omap_dsp_get_mempool_base(void)
{
	return omap_dsp_phys_mempool_base;
}
EXPORT_SYMBOL(omap_dsp_get_mempool_base);

phys_addr_t omap_dsp_get_mempool_size(void)
{
	return omap_dsp_phys_mempool_size;
}
EXPORT_SYMBOL(omap_dsp_get_mempool_size);
#endif

#if defined(CONFIG_OMAP_REMOTE_PROC)
static phys_addr_t omap_ipu_phys_mempool_base;
static u32 omap_ipu_phys_mempool_size;
static phys_addr_t omap_ipu_phys_st_mempool_base;
static u32 omap_ipu_phys_st_mempool_size;

void __init omap_ipu_reserve_sdram_memblock(void)
{
	/* currently handles only ipu. dsp will be handled later...*/
	u32 size = CONFIG_OMAP_REMOTEPROC_MEMPOOL_SIZE;
	phys_addr_t paddr;

	if (!size)
		return;

	paddr = memblock_alloc(size, SZ_1M);
	if (!paddr) {
		pr_err("%s: failed to reserve %x bytes\n",
				__func__, size);
		return;
	}
	memblock_free(paddr, size);
	memblock_remove(paddr, size);

	omap_ipu_phys_mempool_base = paddr;
	omap_ipu_phys_mempool_size = size;
}

void __init omap_ipu_set_static_mempool(u32 start, u32 size)
{
	omap_ipu_phys_st_mempool_base = start;
	omap_ipu_phys_st_mempool_size = size;
}

phys_addr_t omap_ipu_get_mempool_base(enum omap_rproc_mempool_type type)
{
	switch (type) {
	case OMAP_RPROC_MEMPOOL_STATIC:
		return omap_ipu_phys_st_mempool_base;
	case OMAP_RPROC_MEMPOOL_DYNAMIC:
		return omap_ipu_phys_mempool_base;
	default:
		return 0;
	}
}
EXPORT_SYMBOL(omap_ipu_get_mempool_base);

u32 omap_ipu_get_mempool_size(enum omap_rproc_mempool_type type)
{
	switch (type) {
	case OMAP_RPROC_MEMPOOL_STATIC:
		return omap_ipu_phys_st_mempool_size;
	case OMAP_RPROC_MEMPOOL_DYNAMIC:
		return omap_ipu_phys_mempool_size;
	default:
		return 0;
	}
}
EXPORT_SYMBOL(omap_ipu_get_mempool_size);
#endif

/*
 * This gets called after board-specific INIT_MACHINE, and initializes most
 * on-chip peripherals accessible on this board (except for few like USB):
 *
 *  (a) Does any "standard config" pin muxing needed.  Board-specific
 *	code will have muxed GPIO pins and done "nonstandard" setup;
 *	that code could live in the boot loader.
 *  (b) Populating board-specific platform_data with the data drivers
 *	rely on to handle wiring variations.
 *  (c) Creating platform devices as meaningful on this board and
 *	with this kernel configuration.
 *
 * Claiming GPIOs, and setting their direction and initial values, is the
 * responsibility of the device drivers.  So is responding to probe().
 *
 * Board-specific knowledge like creating devices or pin setup is to be
 * kept out of drivers as much as possible.  In particular, pin setup
 * may be handled by the boot loader, and drivers should expect it will
 * normally have been done by the time they're probed.
 */
static int __init omap_init_devices(void)
{
	/* please keep these calls, and their implementations above,
	 * in alphabetical order so they're easier to sort through.
	 */
	omap_init_rng();
<<<<<<< HEAD
	omap_init_dmic();
	omap_init_mcpdm();
	omap_init_aess();
=======
>>>>>>> b0075af1
	omap_init_uwire();
	return 0;
}
arch_initcall(omap_init_devices);<|MERGE_RESOLUTION|>--- conflicted
+++ resolved
@@ -30,8 +30,10 @@
 #include <mach/gpio.h>
 #include <plat/menelaus.h>
 #include <plat/mcbsp.h>
+#include <plat/mcpdm.h>
 #include <plat/remoteproc.h>
 #include <plat/omap44xx.h>
+#include <sound/omap-abe-dsp.h>
 
 /*-------------------------------------------------------------------------*/
 
@@ -78,7 +80,6 @@
 
 /*-------------------------------------------------------------------------*/
 
-<<<<<<< HEAD
 #if defined(CONFIG_SND_OMAP_SOC_DMIC) || \
     defined(CONFIG_SND_OMAP_SOC_DMIC_MODULE)
 
@@ -155,8 +156,6 @@
 
 /*-------------------------------------------------------------------------*/
 
-=======
->>>>>>> b0075af1
 #if defined(CONFIG_MMC_OMAP) || defined(CONFIG_MMC_OMAP_MODULE) || \
 	defined(CONFIG_MMC_OMAP_HS) || defined(CONFIG_MMC_OMAP_HS_MODULE)
 
@@ -204,6 +203,53 @@
 }
 
 #endif
+
+#if defined(CONFIG_SND_OMAP_SOC_ABE_DSP) || \
+	defined(CONFIG_SND_OMAP_SOC_ABE_DSP_MODULE)
+
+static struct omap_device_pm_latency omap_aess_latency[] = {
+	{
+		.deactivate_func = omap_device_idle_hwmods,
+		.activate_func = omap_device_enable_hwmods,
+		.flags = OMAP_DEVICE_LATENCY_AUTO_ADJUST,
+	},
+};
+
+static void omap_init_aess(void)
+{
+	struct omap_hwmod *oh;
+	struct omap_device *od;
+	struct omap4_abe_dsp_pdata *pdata;
+
+	oh = omap_hwmod_lookup("aess");
+	if (!oh) {
+		printk (KERN_ERR "Could not look up aess hw_mod\n");
+		return;
+	}
+
+	pdata = kzalloc(sizeof(struct omap4_abe_dsp_pdata), GFP_KERNEL);
+	if (!pdata) {
+		printk(KERN_ERR "Could not allocate platform data\n");
+		return;
+	}
+
+	/* FIXME: Add correct context loss counter */
+	//pdata->get_context_loss_count = omap_pm_get_dev_context_loss_count;
+
+	od = omap_device_build("aess", -1, oh, pdata,
+				sizeof(struct omap4_abe_dsp_pdata),
+				omap_aess_latency,
+				ARRAY_SIZE(omap_aess_latency), 0);
+
+	kfree(pdata);
+
+	if (IS_ERR(od))
+		printk(KERN_ERR "Could not build omap_device for omap-aess-audio\n");
+}
+#else
+static inline void omap_init_aess(void) {}
+#endif
+
 
 /*-------------------------------------------------------------------------*/
 
@@ -406,12 +452,9 @@
 	 * in alphabetical order so they're easier to sort through.
 	 */
 	omap_init_rng();
-<<<<<<< HEAD
 	omap_init_dmic();
 	omap_init_mcpdm();
 	omap_init_aess();
-=======
->>>>>>> b0075af1
 	omap_init_uwire();
 	return 0;
 }
