/*
 * Board support file for OMAP4430 SDP.
 *
 * Copyright (C) 2009 Texas Instruments
 *
 * Author: Santosh Shilimkar <santosh.shilimkar@ti.com>
 *
 * Based on mach-omap2/board-3430sdp.c
 *
 * This program is free software; you can redistribute it and/or modify
 * it under the terms of the GNU General Public License version 2 as
 * published by the Free Software Foundation.
 */

#include <linux/gpio.h>
#include <linux/spi/spi.h>
#include <linux/i2c/twl.h>
#include <linux/i2c/bq2415x.h>
#include <linux/gpio_keys.h>
#include <linux/regulator/machine.h>
#include <linux/regulator/fixed.h>
#include <linux/regulator/tps6130x.h>
#include <linux/leds.h>
#include <linux/leds_pwm.h>
#include <linux/omapfb.h>
#include <linux/wl12xx.h>
#include <linux/memblock.h>
#include <linux/cdc_tcxo.h>
#include <linux/mfd/twl6040-codec.h>

#include <mach/omap4-common.h>
#include <mach/emif.h>
#include <mach/lpddr2-elpida.h>
#include <mach/dmm.h>
#include <mach/omap4_ion.h>

#include <asm/mach-types.h>
#include <asm/mach/arch.h>

#include <plat/android-display.h>
#include <plat/common.h>
#include <plat/usb.h>
#include <plat/mmc.h>
#include <plat/omap4-keypad.h>
#include <plat/omap_apps_brd_id.h>
#include <plat/remoteproc.h>
#include <video/omapdss.h>
#include <video/omap-panel-nokia-dsi.h>
#include <plat/vram.h>
#include <plat/omap-pm.h>
#include "board-blaze.h"
#include "omap_ram_console.h"
#include "mux.h"
#include "hsmmc.h"
#include "timer-gp.h"
#include "control.h"
#include "pm.h"
/* for TI WiLink devices */
#include <linux/skbuff.h>
#include <linux/ti_wilink_st.h>
#include <plat/omap-serial.h>
#include <linux/omap4_duty_cycle_governor.h>

#define WILINK_UART_DEV_NAME "/dev/ttyO1"

#define ETH_KS8851_IRQ			34
#define ETH_KS8851_POWER_ON		48
#define ETH_KS8851_QUART		138
#define OMAP4_TOUCH_IRQ_1		35
#define OMAP4_TOUCH_IRQ_2		36
#define HDMI_GPIO_CT_CP_HPD		60 /* HPD mode enable/disable */
#define HDMI_GPIO_HPD			63  /* Hot plug pin for HDMI */
#define HDMI_GPIO_LS_OE 41 /* Level shifter for HDMI */
#define LCD_BL_GPIO		27	/* LCD Backlight GPIO */
/* PWM2 and TOGGLE3 register offsets */
#define LED_PWM2ON		0x03
#define LED_PWM2OFF		0x04
#define TWL6030_TOGGLE3		0x92

#define TPS62361_GPIO   7

#define GPIO_WIFI_PMENA		54
#define GPIO_WIFI_IRQ		53
#define OMAP_HDMI_HPD_ADDR	0x4A100098
#define OMAP_HDMI_PULLTYPE_MASK	0x00000010

#define OMAP4_SFH7741_SENSOR_OUTPUT_GPIO	184
#define OMAP4_SFH7741_ENABLE_GPIO		188
<<<<<<< HEAD
=======
#define HDMI_GPIO_CT_CP_HPD 60 /* HPD mode enable/disable */
#define HDMI_GPIO_LS_OE 41 /* Level shifter for HDMI */
#define HDMI_GPIO_HPD  63 /* Hotplug detect */
>>>>>>> eda70fdf

static const int sdp4430_keymap[] = {
	KEY(0, 0, KEY_E),
	KEY(0, 1, KEY_R),
	KEY(0, 2, KEY_T),
	KEY(0, 3, KEY_HOME),
	KEY(0, 4, KEY_F5),
	KEY(0, 5, KEY_UNKNOWN),
	KEY(0, 6, KEY_I),
	KEY(0, 7, KEY_LEFTSHIFT),

	KEY(1, 0, KEY_D),
	KEY(1, 1, KEY_F),
	KEY(1, 2, KEY_G),
	KEY(1, 3, KEY_SEND),
	KEY(1, 4, KEY_F6),
	KEY(1, 5, KEY_UNKNOWN),
	KEY(1, 6, KEY_K),
	KEY(1, 7, KEY_ENTER),

	KEY(2, 0, KEY_X),
	KEY(2, 1, KEY_C),
	KEY(2, 2, KEY_V),
	KEY(2, 3, KEY_END),
	KEY(2, 4, KEY_F7),
	KEY(2, 5, KEY_UNKNOWN),
	KEY(2, 6, KEY_DOT),
	KEY(2, 7, KEY_CAPSLOCK),

	KEY(3, 0, KEY_Z),
	KEY(3, 1, KEY_KPPLUS),
	KEY(3, 2, KEY_B),
	KEY(3, 3, KEY_F1),
	KEY(3, 4, KEY_F8),
	KEY(3, 5, KEY_UNKNOWN),
	KEY(3, 6, KEY_O),
	KEY(3, 7, KEY_SPACE),

	KEY(4, 0, KEY_W),
	KEY(4, 1, KEY_Y),
	KEY(4, 2, KEY_U),
	KEY(4, 3, KEY_F2),
	KEY(4, 4, KEY_VOLUMEUP),
	KEY(4, 5, KEY_UNKNOWN),
	KEY(4, 6, KEY_L),
	KEY(4, 7, KEY_LEFT),

	KEY(5, 0, KEY_S),
	KEY(5, 1, KEY_H),
	KEY(5, 2, KEY_J),
	KEY(5, 3, KEY_F3),
	KEY(5, 4, KEY_F9),
	KEY(5, 5, KEY_VOLUMEDOWN),
	KEY(5, 6, KEY_M),
	KEY(5, 7, KEY_RIGHT),

	KEY(6, 0, KEY_Q),
	KEY(6, 1, KEY_A),
	KEY(6, 2, KEY_N),
	KEY(6, 3, KEY_BACK),
	KEY(6, 4, KEY_BACKSPACE),
	KEY(6, 5, KEY_UNKNOWN),
	KEY(6, 6, KEY_P),
	KEY(6, 7, KEY_UP),

	KEY(7, 0, KEY_PROG1),
	KEY(7, 1, KEY_PROG2),
	KEY(7, 2, KEY_PROG3),
	KEY(7, 3, KEY_PROG4),
	KEY(7, 4, KEY_F4),
	KEY(7, 5, KEY_UNKNOWN),
	KEY(7, 6, KEY_OK),
	KEY(7, 7, KEY_DOWN),
};

static struct matrix_keymap_data sdp4430_keymap_data = {
	.keymap			= sdp4430_keymap,
	.keymap_size		= ARRAY_SIZE(sdp4430_keymap),
};

void keypad_pad_wkup(int enable)
{
	int (*set_wkup_fcn)(const char *muxname);

	/* PAD wakup for keyboard is needed for off mode
	 * due to IO isolation.
	 */
	if (!off_mode_enabled)
		return;

	if (enable)
		set_wkup_fcn = omap_mux_enable_wkup;
	else
		set_wkup_fcn = omap_mux_disable_wkup;

	set_wkup_fcn("kpd_col0.kpd_col0");
	set_wkup_fcn("kpd_col1.kpd_col1");
	set_wkup_fcn("kpd_col2.kpd_col2");
	set_wkup_fcn("kpd_col0.kpd_col0");
	set_wkup_fcn("kpd_col1.kpd_col1");
	set_wkup_fcn("kpd_col2.kpd_col2");
	set_wkup_fcn("kpd_col3.kpd_col3");
	set_wkup_fcn("kpd_col4.kpd_col4");
	set_wkup_fcn("kpd_col5.kpd_col5");
	set_wkup_fcn("gpmc_a23.kpd_col7");
	set_wkup_fcn("gpmc_a22.kpd_col6");
	set_wkup_fcn("kpd_row0.kpd_row0");
	set_wkup_fcn("kpd_row1.kpd_row1");
	set_wkup_fcn("kpd_row2.kpd_row2");
	set_wkup_fcn("kpd_row3.kpd_row3");
	set_wkup_fcn("kpd_row4.kpd_row4");
	set_wkup_fcn("kpd_row5.kpd_row5");
	set_wkup_fcn("gpmc_a18.kpd_row6");
	set_wkup_fcn("gpmc_a19.kpd_row7");

}

#ifdef CONFIG_OMAP4_DUTY_CYCLE_GOVERNOR

static struct pcb_section omap4_duty_governor_pcb_sections[] = {
	{
		.pcb_temp_level			= 65,
		.max_opp			= 1200000,
		.duty_cycle_enabled		= false,
		.tduty_params = {
			.nitro_rate		= 0,
			.cooling_rate		= 0,
			.nitro_interval		= 0,
			.nitro_percentage	= 0,
		},
	},
	{
		.pcb_temp_level			= 70,
		.max_opp			= 1200000,
		.duty_cycle_enabled		= true,
		.tduty_params = {
			.nitro_rate		= 1200000,
			.cooling_rate		= 1008000,
			.nitro_interval		= 20000,
			.nitro_percentage	= 37,
		},
	},
	{
		.pcb_temp_level			= 75,
		.max_opp			= 1200000,
		.duty_cycle_enabled		= true,
		.tduty_params = {
			.nitro_rate		= 1200000,
			.cooling_rate		= 1008000,
			.nitro_interval		= 20000,
			.nitro_percentage	= 24,
		},
	},
	{
		.pcb_temp_level			= 80,
		.max_opp			= 1200000,
		.duty_cycle_enabled		= true,
		.tduty_params = {
			.nitro_rate		= 1200000,
			.cooling_rate		= 1008000,
			.nitro_interval		= 20000,
			.nitro_percentage	= 19,
		},
	},
	{
		.pcb_temp_level			= 90,
		.max_opp			= 1200000,
		.duty_cycle_enabled		= true,
		.tduty_params = {
			.nitro_rate		= 1200000,
			.cooling_rate		= 1008000,
			.nitro_interval		= 20000,
			.nitro_percentage	= 14,
		},
	},
	{
		.pcb_temp_level			= 110,
		.max_opp			= 1008000,
		.duty_cycle_enabled		= true,
		.tduty_params = {
			.nitro_rate		= 1008000,
			.cooling_rate		= 800000,
			.nitro_interval		= 20000,
			.nitro_percentage	= 1,
		},
	},
};

void init_duty_governor(void)
{
	omap4_duty_pcb_section_reg(omap4_duty_governor_pcb_sections,
		ARRAY_SIZE(omap4_duty_governor_pcb_sections));
}
#else
void init_duty_governor(void){}
#endif /*CONFIG_OMAP4_DUTY_CYCLE*/


static struct omap4_keypad_platform_data sdp4430_keypad_data = {
	.keymap_data		= &sdp4430_keymap_data,
	.rows			= 8,
	.cols			= 8,
	.keypad_pad_wkup        = keypad_pad_wkup,
};
static struct gpio_led sdp4430_gpio_leds[] = {
	{
		.name	= "omap4:green:debug0",
		.gpio	= 61,
	},
	{
		.name	= "omap4:green:debug1",
		.gpio	= 30,
	},
	{
		.name	= "omap4:green:debug2",
		.gpio	= 7,
	},
	{
		.name	= "omap4:green:debug3",
		.gpio	= 8,
	},
	{
		.name	= "omap4:green:debug4",
		.gpio	= 50,
	},
	{
		.name	= "omap4:blue:user",
		.gpio	= 169,
	},
	{
		.name	= "omap4:red:user",
		.gpio	= 170,
	},
	{
		.name	= "omap4:green:user",
		.gpio	= 139,
	},

};

static struct gpio_led_platform_data sdp4430_led_data = {
	.leds	= sdp4430_gpio_leds,
	.num_leds	= ARRAY_SIZE(sdp4430_gpio_leds),
};

static struct led_pwm sdp4430_pwm_leds[] = {
	{
		.name		= "omap4:green:chrg",
		.pwm_id		= 1,
		.max_brightness	= 255,
		.pwm_period_ns	= 7812500,
	},
};

static struct led_pwm_platform_data sdp4430_pwm_data = {
	.num_leds	= ARRAY_SIZE(sdp4430_pwm_leds),
	.leds		= sdp4430_pwm_leds,
};

static struct platform_device sdp4430_leds_pwm = {
	.name	= "leds_pwm",
	.id	= -1,
	.dev	= {
		.platform_data = &sdp4430_pwm_data,
	},
};

static struct platform_device sdp4430_leds_gpio = {
	.name	= "leds-gpio",
	.id	= -1,
	.dev	= {
		.platform_data = &sdp4430_led_data,
	},
};
static struct spi_board_info sdp4430_spi_board_info[] __initdata = {
	{
		.modalias               = "ks8851",
		.bus_num                = 1,
		.chip_select            = 0,
		.max_speed_hz           = 24000000,
		.irq                    = ETH_KS8851_IRQ,
	},
};

static struct gpio sdp4430_eth_gpios[] __initdata = {
	{ ETH_KS8851_POWER_ON,	GPIOF_OUT_INIT_HIGH,	"eth_power"	},
	{ ETH_KS8851_QUART,	GPIOF_OUT_INIT_HIGH,	"quart"		},
	{ ETH_KS8851_IRQ,	GPIOF_IN,		"eth_irq"	},
};

static int __init omap_ethernet_init(void)
{
	int status;

	/* Request of GPIO lines */
	status = gpio_request_array(sdp4430_eth_gpios,
				    ARRAY_SIZE(sdp4430_eth_gpios));
	if (status)
		pr_err("Cannot request ETH GPIOs\n");

	return status;
}

/* TODO: handle suspend/resume here.
 * Upon every suspend, make sure the wilink chip is capable enough to wake-up the
 * OMAP host.
 */
static int plat_wlink_kim_suspend(struct platform_device *pdev, pm_message_t
		state)
{
	return 0;
}

static int plat_wlink_kim_resume(struct platform_device *pdev)
{
	return 0;
}

static bool uart_req;
static struct wake_lock st_wk_lock;
/* Call the uart disable of serial driver */
static int plat_uart_disable(void)
{
	int port_id = 0;
	int err = 0;
	if (uart_req) {
		sscanf(WILINK_UART_DEV_NAME, "/dev/ttyO%d", &port_id);
		err = omap_serial_ext_uart_disable(port_id);
		if (!err)
			uart_req = false;
	}
	wake_unlock(&st_wk_lock);
	return err;
}

/* Call the uart enable of serial driver */
static int plat_uart_enable(void)
{
	int port_id = 0;
	int err = 0;
	if (!uart_req) {
		sscanf(WILINK_UART_DEV_NAME, "/dev/ttyO%d", &port_id);
		err = omap_serial_ext_uart_enable(port_id);
		if (!err)
			uart_req = true;
	}
	wake_lock(&st_wk_lock);
	return err;
}

/* wl128x BT, FM, GPS connectivity chip */
static struct ti_st_plat_data wilink_pdata = {
	.nshutdown_gpio = 55,
	.dev_name = WILINK_UART_DEV_NAME,
	.flow_cntrl = 1,
	.baud_rate = 3686400,
	.suspend = plat_wlink_kim_suspend,
	.resume = plat_wlink_kim_resume,
	.chip_asleep = plat_uart_disable,
	.chip_awake  = plat_uart_enable,
	.chip_enable = plat_uart_enable,
	.chip_disable = plat_uart_disable,
};

static struct platform_device wl128x_device = {
	.name		= "kim",
	.id		= -1,
	.dev.platform_data = &wilink_pdata,
};

static struct platform_device btwilink_device = {
	.name = "btwilink",
	.id = -1,
};

static struct platform_device *sdp4430_devices[] __initdata = {
	&sdp4430_leds_gpio,
	&sdp4430_leds_pwm,
	&wl128x_device,
	&btwilink_device,
};

static struct omap_board_config_kernel sdp4430_config[] __initdata = {
};

static void __init omap_4430sdp_init_early(void)
{
	omap2_init_common_infrastructure();
	omap2_init_common_devices(NULL, NULL);
#ifdef CONFIG_OMAP_32K_TIMER
	omap2_gp_clockevent_set_gptimer(1);
#endif
}

static struct omap_musb_board_data musb_board_data = {
	.interface_type		= MUSB_INTERFACE_UTMI,
#ifdef CONFIG_USB_MUSB_OTG
	.mode			= MUSB_OTG,
#else
	.mode			= MUSB_PERIPHERAL,
#endif
	.power			= 200,
};

static struct omap2_hsmmc_info mmc[] = {
	{
		.mmc		= 2,
		.caps		= MMC_CAP_4_BIT_DATA | MMC_CAP_8_BIT_DATA |
					MMC_CAP_1_8V_DDR,
		.gpio_cd	= -EINVAL,
		.gpio_wp	= -EINVAL,
		.nonremovable   = true,
		.ocr_mask	= MMC_VDD_29_30,
		.no_off_init	= true,
	},
	{
		.mmc		= 1,
		.caps		= MMC_CAP_4_BIT_DATA | MMC_CAP_8_BIT_DATA |
					MMC_CAP_1_8V_DDR,
		.gpio_wp	= -EINVAL,
	},
	{
		.mmc		= 5,
		.caps		= MMC_CAP_4_BIT_DATA | MMC_CAP_POWER_OFF_CARD,
		.gpio_cd	= -EINVAL,
		.gpio_wp	= -EINVAL,
		.ocr_mask	= MMC_VDD_165_195,
		.nonremovable	= true,
	},
	{}	/* Terminator */
};

static struct regulator_consumer_supply omap4_sdp4430_vmmc5_supply = {
	.supply = "vmmc",
	.dev_name = "omap_hsmmc.4",
};
static struct regulator_init_data sdp4430_vmmc5 = {
	.constraints = {
		.valid_ops_mask = REGULATOR_CHANGE_STATUS,
	},
	.num_consumer_supplies = 1,
	.consumer_supplies = &omap4_sdp4430_vmmc5_supply,
};
static struct fixed_voltage_config sdp4430_vwlan = {
	.supply_name = "vwl1271",
	.microvolts = 1800000, /* 1.8V */
	.gpio = GPIO_WIFI_PMENA,
	.startup_delay = 70000, /* 70msec */
	.enable_high = 1,
	.enabled_at_boot = 0,
	.init_data = &sdp4430_vmmc5,
};
static struct platform_device omap_vwlan_device = {
	.name		= "reg-fixed-voltage",
	.id		= 1,
	.dev = {
		.platform_data = &sdp4430_vwlan,
	}
};

static int omap4_twl6030_hsmmc_late_init(struct device *dev)
{
	int ret = 0;
	struct platform_device *pdev = container_of(dev,
				struct platform_device, dev);
	struct omap_mmc_platform_data *pdata = dev->platform_data;

	/* Setting MMC1 Card detect Irq */
	if (pdev->id == 0) {
		ret = twl6030_mmc_card_detect_config();
		if (ret)
			pr_err("Failed configuring MMC1 card detect\n");
		pdata->slots[0].card_detect_irq = TWL6030_IRQ_BASE +
						MMCDETECT_INTR_OFFSET;
		pdata->slots[0].card_detect = twl6030_mmc_card_detect;
	}
	/* Setting MMC5 SDIO card .built-in variable
	  * This is to make sure that if WiFi driver is not loaded
	  * at all, then the MMC/SD/SDIO driver does not keep
	  * turning on/off the voltage to the SDIO card
	  */
	if (pdev->id == 4) {
		ret = 0;
		pdata->slots[0].mmc_data.built_in = 1;
	}
	return ret;
}

static __init void omap4_twl6030_hsmmc_set_late_init(struct device *dev)
{
	struct omap_mmc_platform_data *pdata;

	/* dev can be null if CONFIG_MMC_OMAP_HS is not set */
	if (!dev) {
		pr_err("Failed %s\n", __func__);
		return;
	}
	pdata = dev->platform_data;
	pdata->init =	omap4_twl6030_hsmmc_late_init;
}

static int __init omap4_twl6030_hsmmc_init(struct omap2_hsmmc_info *controllers)
{
	struct omap2_hsmmc_info *c;

	omap2_hsmmc_init(controllers);
	for (c = controllers; c->mmc; c++)
		omap4_twl6030_hsmmc_set_late_init(c->dev);

	return 0;
}

static void omap4_audio_conf(void)
{
	/* twl6040 naudint */
	omap_mux_init_signal("sys_nirq2.sys_nirq2", \
		OMAP_PIN_INPUT_PULLUP | OMAP_PIN_OFF_WAKEUPENABLE);
}

static int tps6130x_enable(int on)
{
	u8 rev, gpo, val = 0;
	int ret;

	ret = twl_i2c_read_u8(TWL_MODULE_AUDIO_VOICE, &rev,
				TWL6040_REG_ASICREV);
	if (ret < 0) {
		pr_err("%s: failed to read ASICREV %d\n", __func__, ret);
		return ret;
	}

	/*
	 * tps6130x NRESET driven by:
	 * - GPO2 in TWL6040
	 * - GPO in TWL6041 (only one GPO supported)
	 */
	if (rev >= TWL6041_REV_2_0)
		gpo = TWL6040_GPO1;
	else
		gpo = TWL6040_GPO2;

	ret = twl_i2c_read_u8(TWL_MODULE_AUDIO_VOICE, &val, TWL6040_REG_GPOCTL);
	if (ret < 0) {
		pr_err("%s: failed to read GPOCTL %d\n", __func__, ret);
		return ret;
	}

	if (on)
		val |= gpo;
	else
		val &= ~gpo;

	ret = twl_i2c_write_u8(TWL_MODULE_AUDIO_VOICE, val, TWL6040_REG_GPOCTL);
	if (ret < 0)
		pr_err("%s: failed to write GPOCTL %d\n", __func__, ret);

	return ret;
}

static struct tps6130x_platform_data tps6130x_pdata = {
	.chip_enable	= tps6130x_enable,
};

static struct regulator_consumer_supply twl6040_vddhf_supply[] = {
	REGULATOR_SUPPLY("vddhf", "twl6040-codec"),
};

static struct regulator_init_data twl6040_vddhf = {
	.constraints = {
		.min_uV			= 4075000,
		.max_uV			= 4950000,
		.apply_uV		= true,
		.valid_modes_mask	= REGULATOR_MODE_NORMAL
					| REGULATOR_MODE_STANDBY,
		.valid_ops_mask		= REGULATOR_CHANGE_VOLTAGE
					| REGULATOR_CHANGE_MODE
					| REGULATOR_CHANGE_STATUS,
	},
	.num_consumer_supplies	= ARRAY_SIZE(twl6040_vddhf_supply),
	.consumer_supplies	= twl6040_vddhf_supply,
	.driver_data		= &tps6130x_pdata,
};

static struct bq2415x_platform_data sdp4430_bqdata = {
	.max_charger_voltagemV = 4200,
	.max_charger_currentmA = 1550,
};

/*
 * The Clock Driver Chip (TCXO) on OMAP4 based SDP needs to
 * be programmed to output CLK1 based on REQ1 from OMAP.
 * By default CLK1 is driven based on an internal REQ1INT signal
 * which is always set to 1.
 * Doing this helps gate sysclk (from CLK1) to OMAP while OMAP
 * is in sleep states.
 */
static struct cdc_tcxo_platform_data sdp4430_cdc_data = {
	.buf = {
		CDC_TCXO_REQ4INT | CDC_TCXO_REQ1INT |
		CDC_TCXO_REQ4POL | CDC_TCXO_REQ3POL |
		CDC_TCXO_REQ2POL | CDC_TCXO_REQ1POL,
		CDC_TCXO_MREQ4 | CDC_TCXO_MREQ3 |
		CDC_TCXO_MREQ2 | CDC_TCXO_MREQ1,
		CDC_TCXO_LDOEN1,
		0,
	},
};

static struct i2c_board_info __initdata sdp4430_i2c_boardinfo[] = {
	{
		I2C_BOARD_INFO("bq24156", 0x6a),
		.platform_data = &sdp4430_bqdata,
	},
	{
		I2C_BOARD_INFO("tps6130x", 0x33),
		.platform_data = &twl6040_vddhf,
	},
	{
		I2C_BOARD_INFO("cdc_tcxo_driver", 0x6c),
		.platform_data = &sdp4430_cdc_data,
	},
};

static struct i2c_board_info __initdata sdp4430_i2c_3_boardinfo[] = {

};

static struct i2c_board_info __initdata sdp4430_i2c_4_boardinfo[] = {

};

static void __init blaze_pmic_mux_init(void)
{

	omap_mux_init_signal("sys_nirq1", OMAP_PIN_INPUT_PULLUP |
						OMAP_WAKEUP_EN);
}

static void __init omap_i2c_hwspinlock_init(int bus_id, int spinlock_id,
				struct omap_i2c_bus_board_data *pdata)
{
	/* spinlock_id should be -1 for a generic lock request */
	if (spinlock_id < 0)
		pdata->handle = hwspin_lock_request();
	else
		pdata->handle = hwspin_lock_request_specific(spinlock_id);

	if (pdata->handle != NULL) {
		pdata->hwspin_lock_timeout = hwspin_lock_timeout;
		pdata->hwspin_unlock = hwspin_unlock;
	} else {
		pr_err("I2C hwspinlock request failed for bus %d\n", \
								bus_id);
	}
}

static struct omap_i2c_bus_board_data __initdata sdp4430_i2c_1_bus_pdata;
static struct omap_i2c_bus_board_data __initdata sdp4430_i2c_2_bus_pdata;
static struct omap_i2c_bus_board_data __initdata sdp4430_i2c_3_bus_pdata;
static struct omap_i2c_bus_board_data __initdata sdp4430_i2c_4_bus_pdata;

static int __init omap4_i2c_init(void)
{

	omap_i2c_hwspinlock_init(1, 0, &sdp4430_i2c_1_bus_pdata);
	omap_i2c_hwspinlock_init(2, 1, &sdp4430_i2c_2_bus_pdata);
	omap_i2c_hwspinlock_init(3, 2, &sdp4430_i2c_3_bus_pdata);
	omap_i2c_hwspinlock_init(4, 3, &sdp4430_i2c_4_bus_pdata);

	omap_register_i2c_bus_board_data(1, &sdp4430_i2c_1_bus_pdata);
	omap_register_i2c_bus_board_data(2, &sdp4430_i2c_2_bus_pdata);
	omap_register_i2c_bus_board_data(3, &sdp4430_i2c_3_bus_pdata);
	omap_register_i2c_bus_board_data(4, &sdp4430_i2c_4_bus_pdata);

	omap4_power_init();
	i2c_register_board_info(1, sdp4430_i2c_boardinfo,
				ARRAY_SIZE(sdp4430_i2c_boardinfo));
	omap_register_i2c_bus(2, 400, NULL, 0);
	omap_register_i2c_bus(3, 400, sdp4430_i2c_3_boardinfo,
				ARRAY_SIZE(sdp4430_i2c_3_boardinfo));
	omap_register_i2c_bus(4, 400, sdp4430_i2c_4_boardinfo,
				ARRAY_SIZE(sdp4430_i2c_4_boardinfo));

	/*
	 * This will allow unused regulator to be shutdown. This flag
	 * should be set in the board file. Before regulators are registered.
	 */
	regulator_has_full_constraints();

	/*
	 * Drive MSECURE high for TWL6030/6032 write access.
	 */
	omap_mux_init_signal("fref_clk0_out.gpio_wk6", OMAP_PIN_OUTPUT);
	gpio_request(6, "msecure");
	gpio_direction_output(6, 1);

	return 0;
}

static bool enable_suspend_off = true;
module_param(enable_suspend_off, bool, S_IRUSR | S_IRGRP | S_IROTH);

static int dsi1_panel_set_backlight(struct omap_dss_device *dssdev, int level)
{
	int r;

	r = twl_i2c_write_u8(TWL_MODULE_PWM, 0x7F, LED_PWM2OFF);
	if (r)
		return r;

	if (level > 1) {
		if (level == 255)
			level = 0x7F;
		else
			level = (~(level/2)) & 0x7F;

		r = twl_i2c_write_u8(TWL_MODULE_PWM, level, LED_PWM2ON);
		if (r)
			return r;
		r = twl_i2c_write_u8(TWL6030_MODULE_ID1, 0x30, TWL6030_TOGGLE3);
		if (r)
			return r;
	} else if (level <= 1) {
		r = twl_i2c_write_u8(TWL6030_MODULE_ID1, 0x08, TWL6030_TOGGLE3);
		if (r)
			return r;
		r = twl_i2c_write_u8(TWL6030_MODULE_ID1, 0x28, TWL6030_TOGGLE3);
		if (r)
			return r;
		r = twl_i2c_write_u8(TWL6030_MODULE_ID1, 0x00, TWL6030_TOGGLE3);
		if (r)
			return r;
	}

	return 0;
}

static struct nokia_dsi_panel_data dsi1_panel;

static void sdp4430_lcd_init(void)
{
	u32 reg;
	int status;

	/* Enable 3 lanes in DSI1 module, disable pull down */
	reg = omap4_ctrl_pad_readl(OMAP4_CTRL_MODULE_PAD_CORE_CONTROL_DSIPHY);
	reg &= ~OMAP4_DSI1_LANEENABLE_MASK;
	reg |= 0x7 << OMAP4_DSI1_LANEENABLE_SHIFT;
	reg &= ~OMAP4_DSI1_PIPD_MASK;
	reg |= 0x7 << OMAP4_DSI1_PIPD_SHIFT;
	omap4_ctrl_pad_writel(reg, OMAP4_CTRL_MODULE_PAD_CORE_CONTROL_DSIPHY);

	/* Panel Taal reset and backlight GPIO init */
	status = gpio_request_one(dsi1_panel.reset_gpio, GPIOF_DIR_OUT,
		"lcd_reset_gpio");
	if (status)
		pr_err("%s: Could not get lcd_reset_gpio\n", __func__);

	if (dsi1_panel.use_ext_te) {
		status = omap_mux_init_signal("gpmc_ncs4.gpio_101",
				OMAP_PIN_INPUT_PULLUP);
		if (status)
			pr_err("%s: Could not get ext_te gpio\n", __func__);
	}

	status = gpio_request_one(LCD_BL_GPIO, GPIOF_DIR_OUT, "lcd_bl_gpio");
	if (status)
		pr_err("%s: Could not get lcd_bl_gpio\n", __func__);

	gpio_set_value(LCD_BL_GPIO, 0);
}

static struct gpio sdp4430_hdmi_gpios[] = {
	{HDMI_GPIO_CT_CP_HPD,  GPIOF_OUT_INIT_HIGH,    "hdmi_gpio_hpd"   },
	{HDMI_GPIO_LS_OE,      GPIOF_OUT_INIT_HIGH,    "hdmi_gpio_ls_oe" },
};


static void sdp4430_hdmi_mux_init(void)
{
<<<<<<< HEAD
	u32 r;
	int status;
	/* PAD0_HDMI_HPD_PAD1_HDMI_CEC */
	omap_mux_init_signal("hdmi_hpd.hdmi_hpd",
				OMAP_PIN_INPUT_PULLDOWN);
	omap_mux_init_signal("gpmc_wait2.gpio_100",
			OMAP_PIN_INPUT_PULLDOWN);
	omap_mux_init_signal("hdmi_cec.hdmi_cec",
			OMAP_PIN_INPUT_PULLUP);
	/* PAD0_HDMI_DDC_SCL_PAD1_HDMI_DDC_SDA */
	omap_mux_init_signal("hdmi_ddc_scl.hdmi_ddc_scl",
=======
	omap_mux_init_signal("hdmi_cec",
			OMAP_PIN_INPUT_PULLUP);
	omap_mux_init_signal("hdmi_ddc_scl",
>>>>>>> eda70fdf
			OMAP_PIN_INPUT_PULLUP);
	omap_mux_init_signal("hdmi_ddc_sda.hdmi_ddc_sda",
			OMAP_PIN_INPUT_PULLUP);

<<<<<<< HEAD
	/* strong pullup on DDC lines using unpublished register */
	r = ((1 << 24) | (1 << 28)) ;
	omap4_ctrl_pad_writel(r, OMAP4_CTRL_MODULE_PAD_CORE_CONTROL_I2C_1);
=======
static struct gpio sdp4430_hdmi_gpios[] = {
	{ HDMI_GPIO_CT_CP_HPD, GPIOF_OUT_INIT_HIGH, "hdmi_gpio_ct_cp_hpd" },
	{ HDMI_GPIO_LS_OE,	GPIOF_OUT_INIT_HIGH,	"hdmi_gpio_ls_oe" },
	{ HDMI_GPIO_HPD, GPIOF_DIR_IN, "hdmi_gpio_hpd" },
};
>>>>>>> eda70fdf

	gpio_request(HDMI_GPIO_HPD, NULL);
	omap_mux_init_gpio(HDMI_GPIO_HPD, OMAP_PIN_INPUT | OMAP_PULL_ENA);
	gpio_direction_input(HDMI_GPIO_HPD);

	status = gpio_request_array(sdp4430_hdmi_gpios,
			ARRAY_SIZE(sdp4430_hdmi_gpios));
	if (status)
		pr_err("%s:Cannot request HDMI GPIOs %x \n", __func__, status);
}

<<<<<<< HEAD


static struct nokia_dsi_panel_data dsi1_panel = {
		.name		= "taal",
		.reset_gpio	= 102,
		.use_ext_te	= false,
		.ext_te_gpio	= 101,
		.esd_interval	= 0,
		.set_backlight	= dsi1_panel_set_backlight,
};

static struct omap_dss_device sdp4430_lcd_device = {
	.name			= "lcd",
	.driver_name		= "taal",
	.type			= OMAP_DISPLAY_TYPE_DSI,
	.data			= &dsi1_panel,
	.phy.dsi		= {
		.clk_lane	= 1,
		.clk_pol	= 0,
		.data1_lane	= 2,
		.data1_pol	= 0,
		.data2_lane	= 3,
		.data2_pol	= 0,
	},

	.panel = {
		.timings = {
			.x_res = 864,
			.y_res = 480,
		},
		.width_in_um = 84400,
		.height_in_um = 47000,
	},

	.clocks = {
		.dispc = {
			.channel = {
				.lck_div	= 1,	/* Logic Clock = 172.8 MHz */
				.pck_div	= 5,	/* Pixel Clock = 34.56 MHz */
				.lcd_clk_src	= OMAP_DSS_CLK_SRC_DSI_PLL_HSDIV_DISPC,
			},
			.dispc_fclk_src	= OMAP_DSS_CLK_SRC_FCK,
		},

		.dsi = {
			.regn		= 16,	/* Fint = 2.4 MHz */
			.regm		= 180,	/* DDR Clock = 216 MHz */
			.regm_dispc	= 5,	/* PLL1_CLK1 = 172.8 MHz */
			.regm_dsi	= 5,	/* PLL1_CLK2 = 172.8 MHz */

			.lp_clk_div	= 10,	/* LP Clock = 8.64 MHz */
			.dsi_fclk_src	= OMAP_DSS_CLK_SRC_DSI_PLL_HSDIV_DSI,
			.tlpx	= 12,
			.tclk = {
				.zero	 = 57,
				.prepare = 15,
				.trail	 = 15,
			},
			.ths = {
				.zero	 = 22,
				.prepare = 18,
				.exit	 = 32,
				.trail	 = 18,
			},
		},
	},
	.channel = OMAP_DSS_CHANNEL_LCD,
	.skip_init = false,
};
=======
static void sdp4430_panel_disable_hdmi(struct omap_dss_device *dssdev)
{
	gpio_free_array(sdp4430_hdmi_gpios, ARRAY_SIZE(sdp4430_hdmi_gpios));
}
>>>>>>> eda70fdf

static struct omap_dss_hdmi_data sdp4430_hdmi_data = {
	.hpd_gpio = HDMI_GPIO_HPD,
};

static struct omap_dss_device sdp4430_hdmi_device = {
	.name = "hdmi",
	.driver_name = "hdmi_panel",
	.type = OMAP_DISPLAY_TYPE_HDMI,
<<<<<<< HEAD
	.clocks	= {
		.dispc	= {
			.dispc_fclk_src	= OMAP_DSS_CLK_SRC_FCK,
		},
		.hdmi	= {
			.regn	= 15,
			.regm2	= 1,
		},
	},
	.hpd_gpio = HDMI_GPIO_HPD,
=======
	.platform_enable = sdp4430_panel_enable_hdmi,
	.platform_disable = sdp4430_panel_disable_hdmi,
>>>>>>> eda70fdf
	.channel = OMAP_DSS_CHANNEL_DIGIT,
	.data = &sdp4430_hdmi_data,
};

static struct omap_dss_device *sdp4430_dss_devices[] = {
	&sdp4430_lcd_device,
	&sdp4430_hdmi_device,
};

static struct omap_dss_board_info sdp4430_dss_data = {
	.num_devices	= ARRAY_SIZE(sdp4430_dss_devices),
	.devices	= sdp4430_dss_devices,
	.default_device	= &sdp4430_lcd_device,
};

#define BLAZE_FB_RAM_SIZE                SZ_16M /* 1920×1080*4 * 2 */
static struct omapfb_platform_data blaze_fb_pdata = {
	.mem_desc = {
		.region_cnt = 1,
		.region = {
			[0] = {
				.size = BLAZE_FB_RAM_SIZE,
			},
		},
	},
};

static void omap_4430sdp_display_init(void)
{
	sdp4430_lcd_init();
	sdp4430_hdmi_mux_init();
	omapfb_set_platform_data(&blaze_fb_pdata);
	omap_display_init(&sdp4430_dss_data);

	omap_mux_init_gpio(HDMI_GPIO_LS_OE, OMAP_PIN_OUTPUT);
	omap_mux_init_gpio(HDMI_GPIO_CT_CP_HPD, OMAP_PIN_OUTPUT);
	omap_mux_init_gpio(HDMI_GPIO_HPD, OMAP_PIN_INPUT_PULLDOWN);
}

#ifdef CONFIG_OMAP_MUX
static struct omap_board_mux board_mux[] __initdata = {
	OMAP4_MUX(USBB2_ULPITLL_CLK, OMAP_MUX_MODE3 | OMAP_PIN_OUTPUT),
	{ .reg_offset = OMAP_MUX_TERMINATOR },
};

#else
#define board_mux	NULL
#define board_wkup_mux NULL
#endif

/*
 * LPDDR2 Configuration Data for 4430/4460 SOMs:
 * The memory organization is as below :
 *	EMIF1 - CS0 -	2 Gb
 *		CS1 -	2 Gb
 *	EMIF2 - CS0 -	2 Gb
 *		CS1 -	2 Gb
 *	--------------------
 *	TOTAL -		8 Gb
 *
 * Same devices installed on EMIF1 and EMIF2
 */
static __initdata struct emif_device_details emif_devices = {
	.cs0_device = &lpddr2_elpida_2G_S4_dev,
	.cs1_device = &lpddr2_elpida_2G_S4_dev
};

/*
 * LPDDR2 Configuration Data for 4470 SOMs:
 * The memory organization is as below :
 *	EMIF1 - CS0 -	4 Gb
 *	EMIF2 - CS0 -	4 Gb
 *	--------------------
 *	TOTAL -		8 Gb
 *
 * Same devices installed on EMIF1 and EMIF2
 */
static __initdata struct emif_device_details emif_devices_4470 = {
	.cs0_device = &lpddr2_elpida_4G_S4_dev,
};

static void omap4_sdp4430_wifi_mux_init(void)
{
	omap_mux_init_gpio(GPIO_WIFI_IRQ, OMAP_PIN_INPUT |
				OMAP_PIN_OFF_WAKEUPENABLE);
	omap_mux_init_gpio(GPIO_WIFI_PMENA, OMAP_PIN_OUTPUT);

	omap_mux_init_signal("sdmmc5_cmd.sdmmc5_cmd",
				OMAP_MUX_MODE0 | OMAP_PIN_INPUT_PULLUP);
	omap_mux_init_signal("sdmmc5_clk.sdmmc5_clk",
				OMAP_MUX_MODE0 | OMAP_PIN_INPUT_PULLUP);
	omap_mux_init_signal("sdmmc5_dat0.sdmmc5_dat0",
				OMAP_MUX_MODE0 | OMAP_PIN_INPUT_PULLUP);
	omap_mux_init_signal("sdmmc5_dat1.sdmmc5_dat1",
				OMAP_MUX_MODE0 | OMAP_PIN_INPUT_PULLUP);
	omap_mux_init_signal("sdmmc5_dat2.sdmmc5_dat2",
				OMAP_MUX_MODE0 | OMAP_PIN_INPUT_PULLUP);
	omap_mux_init_signal("sdmmc5_dat3.sdmmc5_dat3",
				OMAP_MUX_MODE0 | OMAP_PIN_INPUT_PULLUP);
}

static struct wl12xx_platform_data omap4_sdp4430_wlan_data __initdata = {
	.irq = OMAP_GPIO_IRQ(GPIO_WIFI_IRQ),
	.board_ref_clock = WL12XX_REFCLOCK_26,
	.board_tcxo_clock = WL12XX_TCXOCLOCK_26,
};

static void omap4_sdp4430_wifi_init(void)
{
	omap4_sdp4430_wifi_mux_init();
	if (wl12xx_set_platform_data(&omap4_sdp4430_wlan_data))
		pr_err("Error setting wl12xx data\n");
	platform_device_register(&omap_vwlan_device);
}

#if defined(CONFIG_USB_EHCI_HCD_OMAP) || defined(CONFIG_USB_OHCI_HCD_OMAP3)
struct usbhs_omap_board_data usbhs_bdata __initdata = {
	.port_mode[0] = OMAP_EHCI_PORT_MODE_PHY,
	.port_mode[1] = OMAP_OHCI_PORT_MODE_PHY_6PIN_DATSE0,
	.port_mode[2] = OMAP_USBHS_PORT_MODE_UNUSED,
	.phy_reset  = false,
	.reset_gpio_port[0]  = -EINVAL,
	.reset_gpio_port[1]  = -EINVAL,
	.reset_gpio_port[2]  = -EINVAL
};

static void __init omap4_ehci_ohci_init(void)
{

	omap_mux_init_signal("usbb2_ulpitll_clk.gpio_157", \
		OMAP_PIN_OUTPUT | \
		OMAP_PIN_OFF_NONE);

	/* Power on the ULPI PHY */
	if (gpio_is_valid(BLAZE_MDM_PWR_EN_GPIO)) {
		gpio_request(BLAZE_MDM_PWR_EN_GPIO, "USBB1 PHY VMDM_3V3");
		gpio_direction_output(BLAZE_MDM_PWR_EN_GPIO, 1);
	}

	usbhs_init(&usbhs_bdata);

	return;

}
#else
static void __init omap4_ehci_ohci_init(void){}
#endif

static void blaze_set_osc_timings(void)
{
	/* Device Oscilator
	 * tstart = 2ms + 2ms = 4ms.
	 * tshut = Not defined in oscillator data sheet so setting to 1us
	 */
	omap_pm_set_osc_lp_time(4000, 1);
}


/*
 * As OMAP4430 mux HSI and USB signals, when HSI is used (for instance HSI
 * modem is plugged) we should configure HSI pad conf and disable some USB
 * configurations.
 * HSI usage is declared using bootargs variable:
 * board-4430sdp.modem_ipc=hsi
 * Any other or missing value will not setup HSI pad conf, and port_mode[0]
 * will be used by USB.
 * Variable modem_ipc is used to catch bootargs parameter value.
 */
static char *modem_ipc = "n/a";
module_param(modem_ipc, charp, 0);
MODULE_PARM_DESC(modem_ipc, "Modem IPC setting");

static void __init omap_4430sdp_init(void)
{
	int status;
	int package = OMAP_PACKAGE_CBS;

	if (omap_rev() == OMAP4430_REV_ES1_0)
		package = OMAP_PACKAGE_CBL;
	omap4_mux_init(board_mux, NULL, package);

	if (cpu_is_omap447x())
		omap_emif_setup_device_details(&emif_devices_4470,
					       &emif_devices_4470);
	else
		omap_emif_setup_device_details(&emif_devices, &emif_devices);

	omap_board_config = sdp4430_config;
	omap_board_config_size = ARRAY_SIZE(sdp4430_config);

	omap_init_board_version(0);

	omap4_audio_conf();
	omap4_create_board_props();
	blaze_pmic_mux_init();
	blaze_set_osc_timings();
	omap4_i2c_init();
	blaze_sensor_init();
	blaze_touch_init();
	omap4_register_ion();
	platform_add_devices(sdp4430_devices, ARRAY_SIZE(sdp4430_devices));
	wake_lock_init(&st_wk_lock, WAKE_LOCK_SUSPEND, "st_wake_lock");
	board_serial_init();
	omap4_sdp4430_wifi_init();
	omap4_twl6030_hsmmc_init(mmc);

	/* blaze_modem_init shall be called before omap4_ehci_ohci_init */
	if (!strcmp(modem_ipc, "hsi"))
		blaze_modem_init(true);
	else
		blaze_modem_init(false);

	omap4_ehci_ohci_init();

	usb_musb_init(&musb_board_data);

	status = omap_ethernet_init();
	if (status) {
		pr_err("Ethernet initialization failed: %d\n", status);
	} else {
		sdp4430_spi_board_info[0].irq = gpio_to_irq(ETH_KS8851_IRQ);
		spi_register_board_info(sdp4430_spi_board_info,
				ARRAY_SIZE(sdp4430_spi_board_info));
	}

	status = omap4_keyboard_init(&sdp4430_keypad_data);
	if (status)
		pr_err("Keypad initialization failed: %d\n", status);

	omap_dmm_init();
	omap_4430sdp_display_init();
	blaze_panel_init();
	blaze_keypad_init();
	init_duty_governor();
	if (cpu_is_omap446x()) {
		/* Vsel0 = gpio, vsel1 = gnd */
		status = omap_tps6236x_board_setup(true, TPS62361_GPIO, -1,
					OMAP_PIN_OFF_OUTPUT_HIGH, -1);
		if (status)
			pr_err("TPS62361 initialization failed: %d\n", status);
	}

	omap_enable_smartreflex_on_init();
	if (enable_suspend_off)
		omap_pm_enable_off_mode();

}

static void __init omap_4430sdp_map_io(void)
{
	omap2_set_globals_443x();
	omap44xx_map_common_io();
}
static void __init omap_4430sdp_reserve(void)
{
	omap_init_ram_size();

#ifdef CONFIG_ION_OMAP
	omap_android_display_setup(&sdp4430_dss_data,
				   NULL,
				   NULL,
				   &blaze_fb_pdata,
				   get_omap_ion_platform_data());
	omap_ion_init();
#else
	omap_android_display_setup(&sdp4430_dss_data,
				   NULL,
				   NULL,
				   &blaze_fb_pdata,
				   NULL);
#endif

	omap_ram_console_init(OMAP_RAM_CONSOLE_START_DEFAULT,
			OMAP_RAM_CONSOLE_SIZE_DEFAULT);

	/* do the static reservations first */
	memblock_remove(PHYS_ADDR_SMC_MEM, PHYS_ADDR_SMC_SIZE);
	memblock_remove(PHYS_ADDR_DUCATI_MEM, PHYS_ADDR_DUCATI_SIZE);
	/* ipu needs to recognize secure input buffer area as well */
	omap_ipu_set_static_mempool(PHYS_ADDR_DUCATI_MEM,
					PHYS_ADDR_DUCATI_SIZE +
					OMAP4_ION_HEAP_SECURE_INPUT_SIZE +
					OMAP4_ION_HEAP_SECURE_OUTPUT_WFDHDCP_SIZE);

	omap_reserve();
}

MACHINE_START(OMAP_4430SDP, "OMAP4 blaze board")
	/* Maintainer: Santosh Shilimkar - Texas Instruments Inc */
	.boot_params	= 0x80000100,
	.reserve	= omap_4430sdp_reserve,
	.map_io		= omap_4430sdp_map_io,
	.init_early	= omap_4430sdp_init_early,
	.init_irq	= gic_init_irq,
	.init_machine	= omap_4430sdp_init,
	.timer		= &omap_timer,
MACHINE_END<|MERGE_RESOLUTION|>--- conflicted
+++ resolved
@@ -86,12 +86,9 @@
 
 #define OMAP4_SFH7741_SENSOR_OUTPUT_GPIO	184
 #define OMAP4_SFH7741_ENABLE_GPIO		188
-<<<<<<< HEAD
-=======
 #define HDMI_GPIO_CT_CP_HPD 60 /* HPD mode enable/disable */
 #define HDMI_GPIO_LS_OE 41 /* Level shifter for HDMI */
 #define HDMI_GPIO_HPD  63 /* Hotplug detect */
->>>>>>> eda70fdf
 
 static const int sdp4430_keymap[] = {
 	KEY(0, 0, KEY_E),
@@ -872,7 +869,6 @@
 
 static void sdp4430_hdmi_mux_init(void)
 {
-<<<<<<< HEAD
 	u32 r;
 	int status;
 	/* PAD0_HDMI_HPD_PAD1_HDMI_CEC */
@@ -884,26 +880,13 @@
 			OMAP_PIN_INPUT_PULLUP);
 	/* PAD0_HDMI_DDC_SCL_PAD1_HDMI_DDC_SDA */
 	omap_mux_init_signal("hdmi_ddc_scl.hdmi_ddc_scl",
-=======
-	omap_mux_init_signal("hdmi_cec",
-			OMAP_PIN_INPUT_PULLUP);
-	omap_mux_init_signal("hdmi_ddc_scl",
->>>>>>> eda70fdf
 			OMAP_PIN_INPUT_PULLUP);
 	omap_mux_init_signal("hdmi_ddc_sda.hdmi_ddc_sda",
 			OMAP_PIN_INPUT_PULLUP);
 
-<<<<<<< HEAD
 	/* strong pullup on DDC lines using unpublished register */
 	r = ((1 << 24) | (1 << 28)) ;
 	omap4_ctrl_pad_writel(r, OMAP4_CTRL_MODULE_PAD_CORE_CONTROL_I2C_1);
-=======
-static struct gpio sdp4430_hdmi_gpios[] = {
-	{ HDMI_GPIO_CT_CP_HPD, GPIOF_OUT_INIT_HIGH, "hdmi_gpio_ct_cp_hpd" },
-	{ HDMI_GPIO_LS_OE,	GPIOF_OUT_INIT_HIGH,	"hdmi_gpio_ls_oe" },
-	{ HDMI_GPIO_HPD, GPIOF_DIR_IN, "hdmi_gpio_hpd" },
-};
->>>>>>> eda70fdf
 
 	gpio_request(HDMI_GPIO_HPD, NULL);
 	omap_mux_init_gpio(HDMI_GPIO_HPD, OMAP_PIN_INPUT | OMAP_PULL_ENA);
@@ -915,7 +898,6 @@
 		pr_err("%s:Cannot request HDMI GPIOs %x \n", __func__, status);
 }
 
-<<<<<<< HEAD
 
 
 static struct nokia_dsi_panel_data dsi1_panel = {
@@ -985,12 +967,6 @@
 	.channel = OMAP_DSS_CHANNEL_LCD,
 	.skip_init = false,
 };
-=======
-static void sdp4430_panel_disable_hdmi(struct omap_dss_device *dssdev)
-{
-	gpio_free_array(sdp4430_hdmi_gpios, ARRAY_SIZE(sdp4430_hdmi_gpios));
-}
->>>>>>> eda70fdf
 
 static struct omap_dss_hdmi_data sdp4430_hdmi_data = {
 	.hpd_gpio = HDMI_GPIO_HPD,
@@ -1000,7 +976,6 @@
 	.name = "hdmi",
 	.driver_name = "hdmi_panel",
 	.type = OMAP_DISPLAY_TYPE_HDMI,
-<<<<<<< HEAD
 	.clocks	= {
 		.dispc	= {
 			.dispc_fclk_src	= OMAP_DSS_CLK_SRC_FCK,
@@ -1011,10 +986,6 @@
 		},
 	},
 	.hpd_gpio = HDMI_GPIO_HPD,
-=======
-	.platform_enable = sdp4430_panel_enable_hdmi,
-	.platform_disable = sdp4430_panel_disable_hdmi,
->>>>>>> eda70fdf
 	.channel = OMAP_DSS_CHANNEL_DIGIT,
 	.data = &sdp4430_hdmi_data,
 };
