--- conflicted
+++ resolved
@@ -112,11 +112,8 @@
 				dev_err(dev, "%s:%s:err dvfs register %d %d\n",
 					__func__, opp_def->hwmod_name, r, i);
 		}
-<<<<<<< HEAD
 next:
 		opp_def++;
-=======
->>>>>>> eda70fdf
 	}
 
 	return 0;
