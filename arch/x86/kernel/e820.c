/*
 * Handle the memory map.
 * The functions here do the job until bootmem takes over.
 *
 *  Getting sanitize_e820_map() in sync with i386 version by applying change:
 *  -  Provisions for empty E820 memory regions (reported by certain BIOSes).
 *     Alex Achenbach <xela@slit.de>, December 2002.
 *  Venkatesh Pallipadi <venkatesh.pallipadi@intel.com>
 *
 */
#include <linux/kernel.h>
#include <linux/types.h>
#include <linux/init.h>
#include <linux/bootmem.h>
#include <linux/ioport.h>
#include <linux/string.h>
#include <linux/kexec.h>
#include <linux/module.h>
#include <linux/mm.h>
#include <linux/pfn.h>
#include <linux/suspend.h>
#include <linux/firmware-map.h>

#include <asm/pgtable.h>
#include <asm/page.h>
#include <asm/e820.h>
#include <asm/proto.h>
#include <asm/setup.h>
#include <asm/trampoline.h>

/*
 * The e820 map is the map that gets modified e.g. with command line parameters
 * and that is also registered with modifications in the kernel resource tree
 * with the iomem_resource as parent.
 *
 * The e820_saved is directly saved after the BIOS-provided memory map is
 * copied. It doesn't get modified afterwards. It's registered for the
 * /sys/firmware/memmap interface.
 *
 * That memory map is not modified and is used as base for kexec. The kexec'd
 * kernel should get the same memory map as the firmware provides. Then the
 * user can e.g. boot the original kernel with mem=1G while still booting the
 * next kernel with full memory.
 */
struct e820map e820;
struct e820map e820_saved;

/* For PCI or other memory-mapped resources */
unsigned long pci_mem_start = 0xaeedbabe;
#ifdef CONFIG_PCI
EXPORT_SYMBOL(pci_mem_start);
#endif

/*
 * This function checks if any part of the range <start,end> is mapped
 * with type.
 */
int
e820_any_mapped(u64 start, u64 end, unsigned type)
{
	int i;

	for (i = 0; i < e820.nr_map; i++) {
		struct e820entry *ei = &e820.map[i];

		if (type && ei->type != type)
			continue;
		if (ei->addr >= end || ei->addr + ei->size <= start)
			continue;
		return 1;
	}
	return 0;
}
EXPORT_SYMBOL_GPL(e820_any_mapped);

/*
 * This function checks if the entire range <start,end> is mapped with type.
 *
 * Note: this function only works correct if the e820 table is sorted and
 * not-overlapping, which is the case
 */
int __init e820_all_mapped(u64 start, u64 end, unsigned type)
{
	int i;

	for (i = 0; i < e820.nr_map; i++) {
		struct e820entry *ei = &e820.map[i];

		if (type && ei->type != type)
			continue;
		/* is the region (part) in overlap with the current region ?*/
		if (ei->addr >= end || ei->addr + ei->size <= start)
			continue;

		/* if the region is at the beginning of <start,end> we move
		 * start to the end of the region since it's ok until there
		 */
		if (ei->addr <= start)
			start = ei->addr + ei->size;
		/*
		 * if start is now at or beyond end, we're done, full
		 * coverage
		 */
		if (start >= end)
			return 1;
	}
	return 0;
}

/*
 * Add a memory region to the kernel e820 map.
 */
void __init e820_add_region(u64 start, u64 size, int type)
{
	int x = e820.nr_map;

	if (x == ARRAY_SIZE(e820.map)) {
		printk(KERN_ERR "Ooops! Too many entries in the memory map!\n");
		return;
	}

	e820.map[x].addr = start;
	e820.map[x].size = size;
	e820.map[x].type = type;
	e820.nr_map++;
}

void __init e820_print_map(char *who)
{
	int i;

	for (i = 0; i < e820.nr_map; i++) {
		printk(KERN_INFO " %s: %016Lx - %016Lx ", who,
		       (unsigned long long) e820.map[i].addr,
		       (unsigned long long)
		       (e820.map[i].addr + e820.map[i].size));
		switch (e820.map[i].type) {
		case E820_RAM:
		case E820_RESERVED_KERN:
			printk(KERN_CONT "(usable)\n");
			break;
		case E820_RESERVED:
			printk(KERN_CONT "(reserved)\n");
			break;
		case E820_ACPI:
			printk(KERN_CONT "(ACPI data)\n");
			break;
		case E820_NVS:
			printk(KERN_CONT "(ACPI NVS)\n");
			break;
		case E820_UNUSABLE:
			printk("(unusable)\n");
			break;
		default:
			printk(KERN_CONT "type %u\n", e820.map[i].type);
			break;
		}
	}
}

/*
 * Sanitize the BIOS e820 map.
 *
 * Some e820 responses include overlapping entries. The following
 * replaces the original e820 map with a new one, removing overlaps,
 * and resolving conflicting memory types in favor of highest
 * numbered type.
 *
 * The input parameter biosmap points to an array of 'struct
 * e820entry' which on entry has elements in the range [0, *pnr_map)
 * valid, and which has space for up to max_nr_map entries.
 * On return, the resulting sanitized e820 map entries will be in
 * overwritten in the same location, starting at biosmap.
 *
 * The integer pointed to by pnr_map must be valid on entry (the
 * current number of valid entries located at biosmap) and will
 * be updated on return, with the new number of valid entries
 * (something no more than max_nr_map.)
 *
 * The return value from sanitize_e820_map() is zero if it
 * successfully 'sanitized' the map entries passed in, and is -1
 * if it did nothing, which can happen if either of (1) it was
 * only passed one map entry, or (2) any of the input map entries
 * were invalid (start + size < start, meaning that the size was
 * so big the described memory range wrapped around through zero.)
 *
 *	Visually we're performing the following
 *	(1,2,3,4 = memory types)...
 *
 *	Sample memory map (w/overlaps):
 *	   ____22__________________
 *	   ______________________4_
 *	   ____1111________________
 *	   _44_____________________
 *	   11111111________________
 *	   ____________________33__
 *	   ___________44___________
 *	   __________33333_________
 *	   ______________22________
 *	   ___________________2222_
 *	   _________111111111______
 *	   _____________________11_
 *	   _________________4______
 *
 *	Sanitized equivalent (no overlap):
 *	   1_______________________
 *	   _44_____________________
 *	   ___1____________________
 *	   ____22__________________
 *	   ______11________________
 *	   _________1______________
 *	   __________3_____________
 *	   ___________44___________
 *	   _____________33_________
 *	   _______________2________
 *	   ________________1_______
 *	   _________________4______
 *	   ___________________2____
 *	   ____________________33__
 *	   ______________________4_
 */

int __init sanitize_e820_map(struct e820entry *biosmap, int max_nr_map,
				int *pnr_map)
{
	struct change_member {
		struct e820entry *pbios; /* pointer to original bios entry */
		unsigned long long addr; /* address for this change point */
	};
	static struct change_member change_point_list[2*E820_X_MAX] __initdata;
	static struct change_member *change_point[2*E820_X_MAX] __initdata;
	static struct e820entry *overlap_list[E820_X_MAX] __initdata;
	static struct e820entry new_bios[E820_X_MAX] __initdata;
	struct change_member *change_tmp;
	unsigned long current_type, last_type;
	unsigned long long last_addr;
	int chgidx, still_changing;
	int overlap_entries;
	int new_bios_entry;
	int old_nr, new_nr, chg_nr;
	int i;

	/* if there's only one memory region, don't bother */
	if (*pnr_map < 2)
		return -1;

	old_nr = *pnr_map;
	BUG_ON(old_nr > max_nr_map);

	/* bail out if we find any unreasonable addresses in bios map */
	for (i = 0; i < old_nr; i++)
		if (biosmap[i].addr + biosmap[i].size < biosmap[i].addr)
			return -1;

	/* create pointers for initial change-point information (for sorting) */
	for (i = 0; i < 2 * old_nr; i++)
		change_point[i] = &change_point_list[i];

	/* record all known change-points (starting and ending addresses),
	   omitting those that are for empty memory regions */
	chgidx = 0;
	for (i = 0; i < old_nr; i++)	{
		if (biosmap[i].size != 0) {
			change_point[chgidx]->addr = biosmap[i].addr;
			change_point[chgidx++]->pbios = &biosmap[i];
			change_point[chgidx]->addr = biosmap[i].addr +
				biosmap[i].size;
			change_point[chgidx++]->pbios = &biosmap[i];
		}
	}
	chg_nr = chgidx;

	/* sort change-point list by memory addresses (low -> high) */
	still_changing = 1;
	while (still_changing)	{
		still_changing = 0;
		for (i = 1; i < chg_nr; i++)  {
			unsigned long long curaddr, lastaddr;
			unsigned long long curpbaddr, lastpbaddr;

			curaddr = change_point[i]->addr;
			lastaddr = change_point[i - 1]->addr;
			curpbaddr = change_point[i]->pbios->addr;
			lastpbaddr = change_point[i - 1]->pbios->addr;

			/*
			 * swap entries, when:
			 *
			 * curaddr > lastaddr or
			 * curaddr == lastaddr and curaddr == curpbaddr and
			 * lastaddr != lastpbaddr
			 */
			if (curaddr < lastaddr ||
			    (curaddr == lastaddr && curaddr == curpbaddr &&
			     lastaddr != lastpbaddr)) {
				change_tmp = change_point[i];
				change_point[i] = change_point[i-1];
				change_point[i-1] = change_tmp;
				still_changing = 1;
			}
		}
	}

	/* create a new bios memory map, removing overlaps */
	overlap_entries = 0;	 /* number of entries in the overlap table */
	new_bios_entry = 0;	 /* index for creating new bios map entries */
	last_type = 0;		 /* start with undefined memory type */
	last_addr = 0;		 /* start with 0 as last starting address */

	/* loop through change-points, determining affect on the new bios map */
	for (chgidx = 0; chgidx < chg_nr; chgidx++) {
		/* keep track of all overlapping bios entries */
		if (change_point[chgidx]->addr ==
		    change_point[chgidx]->pbios->addr) {
			/*
			 * add map entry to overlap list (> 1 entry
			 * implies an overlap)
			 */
			overlap_list[overlap_entries++] =
				change_point[chgidx]->pbios;
		} else {
			/*
			 * remove entry from list (order independent,
			 * so swap with last)
			 */
			for (i = 0; i < overlap_entries; i++) {
				if (overlap_list[i] ==
				    change_point[chgidx]->pbios)
					overlap_list[i] =
						overlap_list[overlap_entries-1];
			}
			overlap_entries--;
		}
		/*
		 * if there are overlapping entries, decide which
		 * "type" to use (larger value takes precedence --
		 * 1=usable, 2,3,4,4+=unusable)
		 */
		current_type = 0;
		for (i = 0; i < overlap_entries; i++)
			if (overlap_list[i]->type > current_type)
				current_type = overlap_list[i]->type;
		/*
		 * continue building up new bios map based on this
		 * information
		 */
		if (current_type != last_type)	{
			if (last_type != 0)	 {
				new_bios[new_bios_entry].size =
					change_point[chgidx]->addr - last_addr;
				/*
				 * move forward only if the new size
				 * was non-zero
				 */
				if (new_bios[new_bios_entry].size != 0)
					/*
					 * no more space left for new
					 * bios entries ?
					 */
					if (++new_bios_entry >= max_nr_map)
						break;
			}
			if (current_type != 0)	{
				new_bios[new_bios_entry].addr =
					change_point[chgidx]->addr;
				new_bios[new_bios_entry].type = current_type;
				last_addr = change_point[chgidx]->addr;
			}
			last_type = current_type;
		}
	}
	/* retain count for new bios entries */
	new_nr = new_bios_entry;

	/* copy new bios mapping into original location */
	memcpy(biosmap, new_bios, new_nr * sizeof(struct e820entry));
	*pnr_map = new_nr;

	return 0;
}

static int __init __append_e820_map(struct e820entry *biosmap, int nr_map)
{
	while (nr_map) {
		u64 start = biosmap->addr;
		u64 size = biosmap->size;
		u64 end = start + size;
		u32 type = biosmap->type;

		/* Overflow in 64 bits? Ignore the memory map. */
		if (start > end)
			return -1;

		e820_add_region(start, size, type);

		biosmap++;
		nr_map--;
	}
	return 0;
}

/*
 * Copy the BIOS e820 map into a safe place.
 *
 * Sanity-check it while we're at it..
 *
 * If we're lucky and live on a modern system, the setup code
 * will have given us a memory map that we can use to properly
 * set up memory.  If we aren't, we'll fake a memory map.
 */
static int __init append_e820_map(struct e820entry *biosmap, int nr_map)
{
	/* Only one memory region (or negative)? Ignore it */
	if (nr_map < 2)
		return -1;

	return __append_e820_map(biosmap, nr_map);
}

static u64 __init e820_update_range_map(struct e820map *e820x, u64 start,
					u64 size, unsigned old_type,
					unsigned new_type)
{
	int i;
	u64 real_updated_size = 0;

	BUG_ON(old_type == new_type);

	if (size > (ULLONG_MAX - start))
		size = ULLONG_MAX - start;

	for (i = 0; i < e820.nr_map; i++) {
		struct e820entry *ei = &e820x->map[i];
		u64 final_start, final_end;
		if (ei->type != old_type)
			continue;
		/* totally covered? */
		if (ei->addr >= start &&
		    (ei->addr + ei->size) <= (start + size)) {
			ei->type = new_type;
			real_updated_size += ei->size;
			continue;
		}
		/* partially covered */
		final_start = max(start, ei->addr);
		final_end = min(start + size, ei->addr + ei->size);
		if (final_start >= final_end)
			continue;
		e820_add_region(final_start, final_end - final_start,
					 new_type);
		real_updated_size += final_end - final_start;

		ei->size -= final_end - final_start;
		if (ei->addr < final_start)
			continue;
		ei->addr = final_end;
	}
	return real_updated_size;
}

u64 __init e820_update_range(u64 start, u64 size, unsigned old_type,
			     unsigned new_type)
{
	return e820_update_range_map(&e820, start, size, old_type, new_type);
}

static u64 __init e820_update_range_saved(u64 start, u64 size,
					  unsigned old_type, unsigned new_type)
{
	return e820_update_range_map(&e820_saved, start, size, old_type,
				     new_type);
}

/* make e820 not cover the range */
u64 __init e820_remove_range(u64 start, u64 size, unsigned old_type,
			     int checktype)
{
	int i;
	u64 real_removed_size = 0;

	if (size > (ULLONG_MAX - start))
		size = ULLONG_MAX - start;

	for (i = 0; i < e820.nr_map; i++) {
		struct e820entry *ei = &e820.map[i];
		u64 final_start, final_end;

		if (checktype && ei->type != old_type)
			continue;
		/* totally covered? */
		if (ei->addr >= start &&
		    (ei->addr + ei->size) <= (start + size)) {
			real_removed_size += ei->size;
			memset(ei, 0, sizeof(struct e820entry));
			continue;
		}
		/* partially covered */
		final_start = max(start, ei->addr);
		final_end = min(start + size, ei->addr + ei->size);
		if (final_start >= final_end)
			continue;
		real_removed_size += final_end - final_start;

		ei->size -= final_end - final_start;
		if (ei->addr < final_start)
			continue;
		ei->addr = final_end;
	}
	return real_removed_size;
}

void __init update_e820(void)
{
	int nr_map;

	nr_map = e820.nr_map;
	if (sanitize_e820_map(e820.map, ARRAY_SIZE(e820.map), &nr_map))
		return;
	e820.nr_map = nr_map;
	printk(KERN_INFO "modified physical RAM map:\n");
	e820_print_map("modified");
}
static void __init update_e820_saved(void)
{
	int nr_map;

	nr_map = e820_saved.nr_map;
	if (sanitize_e820_map(e820_saved.map, ARRAY_SIZE(e820_saved.map), &nr_map))
		return;
	e820_saved.nr_map = nr_map;
}
#define MAX_GAP_END 0x100000000ull
/*
 * Search for a gap in the e820 memory space from start_addr to end_addr.
 */
__init int e820_search_gap(unsigned long *gapstart, unsigned long *gapsize,
		unsigned long start_addr, unsigned long long end_addr)
{
	unsigned long long last;
	int i = e820.nr_map;
	int found = 0;

	last = (end_addr && end_addr < MAX_GAP_END) ? end_addr : MAX_GAP_END;

	while (--i >= 0) {
		unsigned long long start = e820.map[i].addr;
		unsigned long long end = start + e820.map[i].size;

		if (end < start_addr)
			continue;

		/*
		 * Since "last" is at most 4GB, we know we'll
		 * fit in 32 bits if this condition is true
		 */
		if (last > end) {
			unsigned long gap = last - end;

			if (gap >= *gapsize) {
				*gapsize = gap;
				*gapstart = end;
				found = 1;
			}
		}
		if (start < last)
			last = start;
	}
	return found;
}

/*
 * Search for the biggest gap in the low 32 bits of the e820
 * memory space.  We pass this space to PCI to assign MMIO resources
 * for hotplug or unconfigured devices in.
 * Hopefully the BIOS let enough space left.
 */
__init void e820_setup_gap(void)
{
	unsigned long gapstart, gapsize, round;
	int found;

	gapstart = 0x10000000;
	gapsize = 0x400000;
	found  = e820_search_gap(&gapstart, &gapsize, 0, MAX_GAP_END);

#ifdef CONFIG_X86_64
	if (!found) {
		gapstart = (max_pfn << PAGE_SHIFT) + 1024*1024;
		printk(KERN_ERR "PCI: Warning: Cannot find a gap in the 32bit "
		       "address range\n"
		       KERN_ERR "PCI: Unassigned devices with 32bit resource "
		       "registers may break!\n");
	}
#endif

	/*
	 * See how much we want to round up: start off with
	 * rounding to the next 1MB area.
	 */
	round = 0x100000;
	while ((gapsize >> 4) > round)
		round += round;
	/* Fun with two's complement */
	pci_mem_start = (gapstart + round) & -round;

	printk(KERN_INFO
	       "Allocating PCI resources starting at %lx (gap: %lx:%lx)\n",
	       pci_mem_start, gapstart, gapsize);
}

/**
 * Because of the size limitation of struct boot_params, only first
 * 128 E820 memory entries are passed to kernel via
 * boot_params.e820_map, others are passed via SETUP_E820_EXT node of
 * linked list of struct setup_data, which is parsed here.
 */
void __init parse_e820_ext(struct setup_data *sdata, unsigned long pa_data)
{
	u32 map_len;
	int entries;
	struct e820entry *extmap;

	entries = sdata->len / sizeof(struct e820entry);
	map_len = sdata->len + sizeof(struct setup_data);
	if (map_len > PAGE_SIZE)
		sdata = early_ioremap(pa_data, map_len);
	extmap = (struct e820entry *)(sdata->data);
	__append_e820_map(extmap, entries);
	sanitize_e820_map(e820.map, ARRAY_SIZE(e820.map), &e820.nr_map);
	if (map_len > PAGE_SIZE)
		early_iounmap(sdata, map_len);
	printk(KERN_INFO "extended physical RAM map:\n");
	e820_print_map("extended");
}

#if defined(CONFIG_X86_64) || \
	(defined(CONFIG_X86_32) && defined(CONFIG_HIBERNATION))
/**
 * Find the ranges of physical addresses that do not correspond to
 * e820 RAM areas and mark the corresponding pages as nosave for
 * hibernation (32 bit) or software suspend and suspend to RAM (64 bit).
 *
 * This function requires the e820 map to be sorted and without any
 * overlapping entries and assumes the first e820 area to be RAM.
 */
void __init e820_mark_nosave_regions(unsigned long limit_pfn)
{
	int i;
	unsigned long pfn;

	pfn = PFN_DOWN(e820.map[0].addr + e820.map[0].size);
	for (i = 1; i < e820.nr_map; i++) {
		struct e820entry *ei = &e820.map[i];

		if (pfn < PFN_UP(ei->addr))
			register_nosave_region(pfn, PFN_UP(ei->addr));

		pfn = PFN_DOWN(ei->addr + ei->size);
		if (ei->type != E820_RAM && ei->type != E820_RESERVED_KERN)
			register_nosave_region(PFN_UP(ei->addr), pfn);

		if (pfn >= limit_pfn)
			break;
	}
}
#endif

/*
 * Early reserved memory areas.
 */
#define MAX_EARLY_RES 20

struct early_res {
	u64 start, end;
	char name[16];
	char overlap_ok;
};
static struct early_res early_res[MAX_EARLY_RES] __initdata = {
	{ 0, PAGE_SIZE, "BIOS data page" },	/* BIOS data page */
#if defined(CONFIG_X86_64) && defined(CONFIG_X86_TRAMPOLINE)
	{ TRAMPOLINE_BASE, TRAMPOLINE_BASE + 2 * PAGE_SIZE, "TRAMPOLINE" },
#endif
#if defined(CONFIG_X86_32) && defined(CONFIG_SMP)
	/*
	 * But first pinch a few for the stack/trampoline stuff
	 * FIXME: Don't need the extra page at 4K, but need to fix
	 * trampoline before removing it. (see the GDT stuff)
	 */
	{ PAGE_SIZE, PAGE_SIZE + PAGE_SIZE, "EX TRAMPOLINE" },
	/*
	 * Has to be in very low memory so we can execute
	 * real-mode AP code.
	 */
	{ TRAMPOLINE_BASE, TRAMPOLINE_BASE + PAGE_SIZE, "TRAMPOLINE" },
#endif
	{}
};

static int __init find_overlapped_early(u64 start, u64 end)
{
	int i;
	struct early_res *r;

	for (i = 0; i < MAX_EARLY_RES && early_res[i].end; i++) {
		r = &early_res[i];
		if (end > r->start && start < r->end)
			break;
	}

	return i;
}

/*
 * Drop the i-th range from the early reservation map,
 * by copying any higher ranges down one over it, and
 * clearing what had been the last slot.
 */
static void __init drop_range(int i)
{
	int j;

	for (j = i + 1; j < MAX_EARLY_RES && early_res[j].end; j++)
		;

	memmove(&early_res[i], &early_res[i + 1],
	       (j - 1 - i) * sizeof(struct early_res));

	early_res[j - 1].end = 0;
}

/*
 * Split any existing ranges that:
 *  1) are marked 'overlap_ok', and
 *  2) overlap with the stated range [start, end)
 * into whatever portion (if any) of the existing range is entirely
 * below or entirely above the stated range.  Drop the portion
 * of the existing range that overlaps with the stated range,
 * which will allow the caller of this routine to then add that
 * stated range without conflicting with any existing range.
 */
static void __init drop_overlaps_that_are_ok(u64 start, u64 end)
{
	int i;
	struct early_res *r;
	u64 lower_start, lower_end;
	u64 upper_start, upper_end;
	char name[16];

	for (i = 0; i < MAX_EARLY_RES && early_res[i].end; i++) {
		r = &early_res[i];

		/* Continue past non-overlapping ranges */
		if (end <= r->start || start >= r->end)
			continue;

		/*
		 * Leave non-ok overlaps as is; let caller
		 * panic "Overlapping early reservations"
		 * when it hits this overlap.
		 */
		if (!r->overlap_ok)
			return;

		/*
		 * We have an ok overlap.  We will drop it from the early
		 * reservation map, and add back in any non-overlapping
		 * portions (lower or upper) as separate, overlap_ok,
		 * non-overlapping ranges.
		 */

		/* 1. Note any non-overlapping (lower or upper) ranges. */
		strncpy(name, r->name, sizeof(name) - 1);

		lower_start = lower_end = 0;
		upper_start = upper_end = 0;
		if (r->start < start) {
		 	lower_start = r->start;
			lower_end = start;
		}
		if (r->end > end) {
			upper_start = end;
			upper_end = r->end;
		}

		/* 2. Drop the original ok overlapping range */
		drop_range(i);

		i--;		/* resume for-loop on copied down entry */

		/* 3. Add back in any non-overlapping ranges. */
		if (lower_end)
			reserve_early_overlap_ok(lower_start, lower_end, name);
		if (upper_end)
			reserve_early_overlap_ok(upper_start, upper_end, name);
	}
}

static void __init __reserve_early(u64 start, u64 end, char *name,
						int overlap_ok)
{
	int i;
	struct early_res *r;

	i = find_overlapped_early(start, end);
	if (i >= MAX_EARLY_RES)
		panic("Too many early reservations");
	r = &early_res[i];
	if (r->end)
		panic("Overlapping early reservations "
		      "%llx-%llx %s to %llx-%llx %s\n",
		      start, end - 1, name?name:"", r->start,
		      r->end - 1, r->name);
	r->start = start;
	r->end = end;
	r->overlap_ok = overlap_ok;
	if (name)
		strncpy(r->name, name, sizeof(r->name) - 1);
}

/*
 * A few early reservtations come here.
 *
 * The 'overlap_ok' in the name of this routine does -not- mean it
 * is ok for these reservations to overlap an earlier reservation.
 * Rather it means that it is ok for subsequent reservations to
 * overlap this one.
 *
 * Use this entry point to reserve early ranges when you are doing
 * so out of "Paranoia", reserving perhaps more memory than you need,
 * just in case, and don't mind a subsequent overlapping reservation
 * that is known to be needed.
 *
 * The drop_overlaps_that_are_ok() call here isn't really needed.
 * It would be needed if we had two colliding 'overlap_ok'
 * reservations, so that the second such would not panic on the
 * overlap with the first.  We don't have any such as of this
 * writing, but might as well tolerate such if it happens in
 * the future.
 */
void __init reserve_early_overlap_ok(u64 start, u64 end, char *name)
{
	drop_overlaps_that_are_ok(start, end);
	__reserve_early(start, end, name, 1);
}

/*
 * Most early reservations come here.
 *
 * We first have drop_overlaps_that_are_ok() drop any pre-existing
 * 'overlap_ok' ranges, so that we can then reserve this memory
 * range without risk of panic'ing on an overlapping overlap_ok
 * early reservation.
 */
void __init reserve_early(u64 start, u64 end, char *name)
{
	drop_overlaps_that_are_ok(start, end);
	__reserve_early(start, end, name, 0);
}

void __init free_early(u64 start, u64 end)
{
	struct early_res *r;
	int i;

	i = find_overlapped_early(start, end);
	r = &early_res[i];
	if (i >= MAX_EARLY_RES || r->end != end || r->start != start)
		panic("free_early on not reserved area: %llx-%llx!",
			 start, end - 1);

	drop_range(i);
}

void __init early_res_to_bootmem(u64 start, u64 end)
{
	int i, count;
	u64 final_start, final_end;

	count  = 0;
	for (i = 0; i < MAX_EARLY_RES && early_res[i].end; i++)
		count++;

	printk(KERN_INFO "(%d early reservations) ==> bootmem [%010llx - %010llx]\n",
			 count, start, end);
	for (i = 0; i < count; i++) {
		struct early_res *r = &early_res[i];
		printk(KERN_INFO "  #%d [%010llx - %010llx] %16s", i,
			r->start, r->end, r->name);
		final_start = max(start, r->start);
		final_end = min(end, r->end);
		if (final_start >= final_end) {
			printk(KERN_CONT "\n");
			continue;
		}
		printk(KERN_CONT " ==> [%010llx - %010llx]\n",
			final_start, final_end);
		reserve_bootmem_generic(final_start, final_end - final_start,
				BOOTMEM_DEFAULT);
	}
}

/* Check for already reserved areas */
static inline int __init bad_addr(u64 *addrp, u64 size, u64 align)
{
	int i;
	u64 addr = *addrp;
	int changed = 0;
	struct early_res *r;
again:
	i = find_overlapped_early(addr, addr + size);
	r = &early_res[i];
	if (i < MAX_EARLY_RES && r->end) {
		*addrp = addr = round_up(r->end, align);
		changed = 1;
		goto again;
	}
	return changed;
}

/* Check for already reserved areas */
static inline int __init bad_addr_size(u64 *addrp, u64 *sizep, u64 align)
{
	int i;
	u64 addr = *addrp, last;
	u64 size = *sizep;
	int changed = 0;
again:
	last = addr + size;
	for (i = 0; i < MAX_EARLY_RES && early_res[i].end; i++) {
		struct early_res *r = &early_res[i];
		if (last > r->start && addr < r->start) {
			size = r->start - addr;
			changed = 1;
			goto again;
		}
		if (last > r->end && addr < r->end) {
			addr = round_up(r->end, align);
			size = last - addr;
			changed = 1;
			goto again;
		}
		if (last <= r->end && addr >= r->start) {
			(*sizep)++;
			return 0;
		}
	}
	if (changed) {
		*addrp = addr;
		*sizep = size;
	}
	return changed;
}

/*
 * Find a free area with specified alignment in a specific range.
 */
u64 __init find_e820_area(u64 start, u64 end, u64 size, u64 align)
{
	int i;

	for (i = 0; i < e820.nr_map; i++) {
		struct e820entry *ei = &e820.map[i];
		u64 addr, last;
		u64 ei_last;

		if (ei->type != E820_RAM)
			continue;
		addr = round_up(ei->addr, align);
		ei_last = ei->addr + ei->size;
		if (addr < start)
			addr = round_up(start, align);
		if (addr >= ei_last)
			continue;
		while (bad_addr(&addr, size, align) && addr+size <= ei_last)
			;
		last = addr + size;
		if (last > ei_last)
			continue;
		if (last > end)
			continue;
		return addr;
	}
	return -1ULL;
}

/*
 * Find next free range after *start
 */
u64 __init find_e820_area_size(u64 start, u64 *sizep, u64 align)
{
	int i;

	for (i = 0; i < e820.nr_map; i++) {
		struct e820entry *ei = &e820.map[i];
		u64 addr, last;
		u64 ei_last;

		if (ei->type != E820_RAM)
			continue;
		addr = round_up(ei->addr, align);
		ei_last = ei->addr + ei->size;
		if (addr < start)
			addr = round_up(start, align);
		if (addr >= ei_last)
			continue;
		*sizep = ei_last - addr;
		while (bad_addr_size(&addr, sizep, align) &&
			addr + *sizep <= ei_last)
			;
		last = addr + *sizep;
		if (last > ei_last)
			continue;
		return addr;
	}
	return -1UL;

}

/*
 * pre allocated 4k and reserved it in e820
 */
u64 __init early_reserve_e820(u64 startt, u64 sizet, u64 align)
{
	u64 size = 0;
	u64 addr;
	u64 start;

	start = startt;
	while (size < sizet)
		start = find_e820_area_size(start, &size, align);

	if (size < sizet)
		return 0;

	addr = round_down(start + size - sizet, align);
	e820_update_range(addr, sizet, E820_RAM, E820_RESERVED);
	e820_update_range_saved(addr, sizet, E820_RAM, E820_RESERVED);
	printk(KERN_INFO "update e820 for early_reserve_e820\n");
	update_e820();
	update_e820_saved();

	return addr;
}

#ifdef CONFIG_X86_32
# ifdef CONFIG_X86_PAE
#  define MAX_ARCH_PFN		(1ULL<<(36-PAGE_SHIFT))
# else
#  define MAX_ARCH_PFN		(1ULL<<(32-PAGE_SHIFT))
# endif
#else /* CONFIG_X86_32 */
# define MAX_ARCH_PFN MAXMEM>>PAGE_SHIFT
#endif

/*
 * Find the highest page frame number we have available
 */
static unsigned long __init e820_end_pfn(unsigned long limit_pfn, unsigned type)
{
	int i;
	unsigned long last_pfn = 0;
	unsigned long max_arch_pfn = MAX_ARCH_PFN;

	for (i = 0; i < e820.nr_map; i++) {
		struct e820entry *ei = &e820.map[i];
		unsigned long start_pfn;
		unsigned long end_pfn;

		if (ei->type != type)
			continue;

		start_pfn = ei->addr >> PAGE_SHIFT;
		end_pfn = (ei->addr + ei->size) >> PAGE_SHIFT;

		if (start_pfn >= limit_pfn)
			continue;
		if (end_pfn > limit_pfn) {
			last_pfn = limit_pfn;
			break;
		}
		if (end_pfn > last_pfn)
			last_pfn = end_pfn;
	}

	if (last_pfn > max_arch_pfn)
		last_pfn = max_arch_pfn;

	printk(KERN_INFO "last_pfn = %#lx max_arch_pfn = %#lx\n",
			 last_pfn, max_arch_pfn);
	return last_pfn;
}
unsigned long __init e820_end_of_ram_pfn(void)
{
	return e820_end_pfn(MAX_ARCH_PFN, E820_RAM);
}

unsigned long __init e820_end_of_low_ram_pfn(void)
{
	return e820_end_pfn(1UL<<(32 - PAGE_SHIFT), E820_RAM);
}
/*
 * Finds an active region in the address range from start_pfn to last_pfn and
 * returns its range in ei_startpfn and ei_endpfn for the e820 entry.
 */
int __init e820_find_active_region(const struct e820entry *ei,
				  unsigned long start_pfn,
				  unsigned long last_pfn,
				  unsigned long *ei_startpfn,
				  unsigned long *ei_endpfn)
{
	u64 align = PAGE_SIZE;

	*ei_startpfn = round_up(ei->addr, align) >> PAGE_SHIFT;
	*ei_endpfn = round_down(ei->addr + ei->size, align) >> PAGE_SHIFT;

	/* Skip map entries smaller than a page */
	if (*ei_startpfn >= *ei_endpfn)
		return 0;

	/* Skip if map is outside the node */
	if (ei->type != E820_RAM || *ei_endpfn <= start_pfn ||
				    *ei_startpfn >= last_pfn)
		return 0;

	/* Check for overlaps */
	if (*ei_startpfn < start_pfn)
		*ei_startpfn = start_pfn;
	if (*ei_endpfn > last_pfn)
		*ei_endpfn = last_pfn;

	return 1;
}

/* Walk the e820 map and register active regions within a node */
void __init e820_register_active_regions(int nid, unsigned long start_pfn,
					 unsigned long last_pfn)
{
	unsigned long ei_startpfn;
	unsigned long ei_endpfn;
	int i;

	for (i = 0; i < e820.nr_map; i++)
		if (e820_find_active_region(&e820.map[i],
					    start_pfn, last_pfn,
					    &ei_startpfn, &ei_endpfn))
			add_active_range(nid, ei_startpfn, ei_endpfn);
}

/*
 * Find the hole size (in bytes) in the memory range.
 * @start: starting address of the memory range to scan
 * @end: ending address of the memory range to scan
 */
u64 __init e820_hole_size(u64 start, u64 end)
{
	unsigned long start_pfn = start >> PAGE_SHIFT;
	unsigned long last_pfn = end >> PAGE_SHIFT;
	unsigned long ei_startpfn, ei_endpfn, ram = 0;
	int i;

	for (i = 0; i < e820.nr_map; i++) {
		if (e820_find_active_region(&e820.map[i],
					    start_pfn, last_pfn,
					    &ei_startpfn, &ei_endpfn))
			ram += ei_endpfn - ei_startpfn;
	}
	return end - start - ((u64)ram << PAGE_SHIFT);
}

static void early_panic(char *msg)
{
	early_printk(msg);
	panic(msg);
}

static int userdef __initdata;

/* "mem=nopentium" disables the 4MB page tables. */
static int __init parse_memopt(char *p)
{
	u64 mem_size;

	if (!p)
		return -EINVAL;

#ifdef CONFIG_X86_32
	if (!strcmp(p, "nopentium")) {
		setup_clear_cpu_cap(X86_FEATURE_PSE);
		return 0;
	}
#endif

	userdef = 1;
	mem_size = memparse(p, &p);
	e820_remove_range(mem_size, ULLONG_MAX - mem_size, E820_RAM, 1);

	return 0;
}
early_param("mem", parse_memopt);

static int __init parse_memmap_opt(char *p)
{
	char *oldp;
	u64 start_at, mem_size;

	if (!p)
		return -EINVAL;

	if (!strncmp(p, "exactmap", 8)) {
#ifdef CONFIG_CRASH_DUMP
		/*
		 * If we are doing a crash dump, we still need to know
		 * the real mem size before original memory map is
		 * reset.
		 */
		saved_max_pfn = e820_end_of_ram_pfn();
#endif
		e820.nr_map = 0;
		userdef = 1;
		return 0;
	}

	oldp = p;
	mem_size = memparse(p, &p);
	if (p == oldp)
		return -EINVAL;

	userdef = 1;
	if (*p == '@') {
		start_at = memparse(p+1, &p);
		e820_add_region(start_at, mem_size, E820_RAM);
	} else if (*p == '#') {
		start_at = memparse(p+1, &p);
		e820_add_region(start_at, mem_size, E820_ACPI);
	} else if (*p == '$') {
		start_at = memparse(p+1, &p);
		e820_add_region(start_at, mem_size, E820_RESERVED);
	} else
		e820_remove_range(mem_size, ULLONG_MAX - mem_size, E820_RAM, 1);

	return *p == '\0' ? 0 : -EINVAL;
}
early_param("memmap", parse_memmap_opt);

void __init finish_e820_parsing(void)
{
	if (userdef) {
		int nr = e820.nr_map;

		if (sanitize_e820_map(e820.map, ARRAY_SIZE(e820.map), &nr) < 0)
			early_panic("Invalid user supplied memory map");
		e820.nr_map = nr;

		printk(KERN_INFO "user-defined physical RAM map:\n");
		e820_print_map("user");
	}
}

static inline const char *e820_type_to_string(int e820_type)
{
	switch (e820_type) {
	case E820_RESERVED_KERN:
	case E820_RAM:	return "System RAM";
	case E820_ACPI:	return "ACPI Tables";
	case E820_NVS:	return "ACPI Non-volatile Storage";
	case E820_UNUSABLE:	return "Unusable memory";
	default:	return "reserved";
	}
}

/*
 * Mark e820 reserved areas as busy for the resource manager.
 */
static struct resource __initdata *e820_res;
void __init e820_reserve_resources(void)
{
	int i;
	struct resource *res;
	u64 end;

	res = alloc_bootmem_low(sizeof(struct resource) * e820.nr_map);
	e820_res = res;
	for (i = 0; i < e820.nr_map; i++) {
		end = e820.map[i].addr + e820.map[i].size - 1;
		if (end != (resource_size_t)end) {
			res++;
			continue;
		}
		res->name = e820_type_to_string(e820.map[i].type);
		res->start = e820.map[i].addr;
		res->end = end;

<<<<<<< HEAD
		res->flags = IORESOURCE_MEM | IORESOURCE_BUSY;
=======
		res->flags = IORESOURCE_MEM;
>>>>>>> c07f62e5

		/*
		 * don't register the region that could be conflicted with
		 * pci device BAR resource and insert them later in
		 * pcibios_resource_survey()
		 */
<<<<<<< HEAD
		if (e820.map[i].type != E820_RESERVED || res->start < (1ULL<<20))
			insert_resource(&iomem_resource, res);
=======
		if (e820.map[i].type != E820_RESERVED || res->start < (1ULL<<20)) {
			res->flags |= IORESOURCE_BUSY;
			insert_resource(&iomem_resource, res);
		}
>>>>>>> c07f62e5
		res++;
	}

	for (i = 0; i < e820_saved.nr_map; i++) {
		struct e820entry *entry = &e820_saved.map[i];
		firmware_map_add_early(entry->addr,
			entry->addr + entry->size - 1,
			e820_type_to_string(entry->type));
	}
}

void __init e820_reserve_resources_late(void)
{
	int i;
	struct resource *res;

	res = e820_res;
	for (i = 0; i < e820.nr_map; i++) {
		if (!res->parent && res->end)
<<<<<<< HEAD
			reserve_region_with_split(&iomem_resource, res->start, res->end, res->name);
=======
			insert_resource_expand_to_fit(&iomem_resource, res);
>>>>>>> c07f62e5
		res++;
	}
}

char *__init default_machine_specific_memory_setup(void)
{
	char *who = "BIOS-e820";
	int new_nr;
	/*
	 * Try to copy the BIOS-supplied E820-map.
	 *
	 * Otherwise fake a memory map; one section from 0k->640k,
	 * the next section from 1mb->appropriate_mem_k
	 */
	new_nr = boot_params.e820_entries;
	sanitize_e820_map(boot_params.e820_map,
			ARRAY_SIZE(boot_params.e820_map),
			&new_nr);
	boot_params.e820_entries = new_nr;
	if (append_e820_map(boot_params.e820_map, boot_params.e820_entries)
	  < 0) {
		u64 mem_size;

		/* compare results from other methods and take the greater */
		if (boot_params.alt_mem_k
		    < boot_params.screen_info.ext_mem_k) {
			mem_size = boot_params.screen_info.ext_mem_k;
			who = "BIOS-88";
		} else {
			mem_size = boot_params.alt_mem_k;
			who = "BIOS-e801";
		}

		e820.nr_map = 0;
		e820_add_region(0, LOWMEMSIZE(), E820_RAM);
		e820_add_region(HIGH_MEMORY, mem_size << 10, E820_RAM);
	}

	/* In case someone cares... */
	return who;
}

char *__init __attribute__((weak)) machine_specific_memory_setup(void)
{
	if (x86_quirks->arch_memory_setup) {
		char *who = x86_quirks->arch_memory_setup();

		if (who)
			return who;
	}
	return default_machine_specific_memory_setup();
}

/* Overridden in paravirt.c if CONFIG_PARAVIRT */
char * __init __attribute__((weak)) memory_setup(void)
{
	return machine_specific_memory_setup();
}

void __init setup_memory_map(void)
{
	char *who;

	who = memory_setup();
	memcpy(&e820_saved, &e820, sizeof(struct e820map));
	printk(KERN_INFO "BIOS-provided physical RAM map:\n");
	e820_print_map(who);
}<|MERGE_RESOLUTION|>--- conflicted
+++ resolved
@@ -1290,26 +1290,17 @@
 		res->start = e820.map[i].addr;
 		res->end = end;
 
-<<<<<<< HEAD
-		res->flags = IORESOURCE_MEM | IORESOURCE_BUSY;
-=======
 		res->flags = IORESOURCE_MEM;
->>>>>>> c07f62e5
 
 		/*
 		 * don't register the region that could be conflicted with
 		 * pci device BAR resource and insert them later in
 		 * pcibios_resource_survey()
 		 */
-<<<<<<< HEAD
-		if (e820.map[i].type != E820_RESERVED || res->start < (1ULL<<20))
-			insert_resource(&iomem_resource, res);
-=======
 		if (e820.map[i].type != E820_RESERVED || res->start < (1ULL<<20)) {
 			res->flags |= IORESOURCE_BUSY;
 			insert_resource(&iomem_resource, res);
 		}
->>>>>>> c07f62e5
 		res++;
 	}
 
@@ -1329,11 +1320,7 @@
 	res = e820_res;
 	for (i = 0; i < e820.nr_map; i++) {
 		if (!res->parent && res->end)
-<<<<<<< HEAD
-			reserve_region_with_split(&iomem_resource, res->start, res->end, res->name);
-=======
 			insert_resource_expand_to_fit(&iomem_resource, res);
->>>>>>> c07f62e5
 		res++;
 	}
 }
