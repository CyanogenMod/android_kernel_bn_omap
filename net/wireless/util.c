--- conflicted
+++ resolved
@@ -997,10 +997,7 @@
 			if (rdev->wiphy.software_iftypes & BIT(iftype))
 				continue;
 			for (j = 0; j < c->n_limits; j++) {
-<<<<<<< HEAD
-=======
 				all_iftypes |= limits[j].types;
->>>>>>> eda70fdf
 				if (!(limits[j].types & BIT(iftype)))
 					continue;
 				if (limits[j].max < num[iftype])
