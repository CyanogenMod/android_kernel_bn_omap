/*
 * INET		An implementation of the TCP/IP protocol suite for the LINUX
 *		operating system.  INET is implemented using the  BSD Socket
 *		interface as the means of communication with the user level.
 *
 *		Implementation of the Transmission Control Protocol(TCP).
 *
 *		IPv4 specific functions
 *
 *
 *		code split from:
 *		linux/ipv4/tcp.c
 *		linux/ipv4/tcp_input.c
 *		linux/ipv4/tcp_output.c
 *
 *		See tcp.c for author information
 *
 *	This program is free software; you can redistribute it and/or
 *      modify it under the terms of the GNU General Public License
 *      as published by the Free Software Foundation; either version
 *      2 of the License, or (at your option) any later version.
 */

/*
 * Changes:
 *		David S. Miller	:	New socket lookup architecture.
 *					This code is dedicated to John Dyson.
 *		David S. Miller :	Change semantics of established hash,
 *					half is devoted to TIME_WAIT sockets
 *					and the rest go in the other half.
 *		Andi Kleen :		Add support for syncookies and fixed
 *					some bugs: ip options weren't passed to
 *					the TCP layer, missed a check for an
 *					ACK bit.
 *		Andi Kleen :		Implemented fast path mtu discovery.
 *	     				Fixed many serious bugs in the
 *					request_sock handling and moved
 *					most of it into the af independent code.
 *					Added tail drop and some other bugfixes.
 *					Added new listen semantics.
 *		Mike McLagan	:	Routing by source
 *	Juan Jose Ciarlante:		ip_dynaddr bits
 *		Andi Kleen:		various fixes.
 *	Vitaly E. Lavrov	:	Transparent proxy revived after year
 *					coma.
 *	Andi Kleen		:	Fix new listen.
 *	Andi Kleen		:	Fix accept error reporting.
 *	YOSHIFUJI Hideaki @USAGI and:	Support IPV6_V6ONLY socket option, which
 *	Alexey Kuznetsov		allow both IPv4 and IPv6 sockets to bind
 *					a single port at the same time.
 */


#include <linux/bottom_half.h>
#include <linux/types.h>
#include <linux/fcntl.h>
#include <linux/module.h>
#include <linux/random.h>
#include <linux/cache.h>
#include <linux/jhash.h>
#include <linux/init.h>
#include <linux/times.h>
#include <linux/slab.h>

#include <net/net_namespace.h>
#include <net/icmp.h>
#include <net/inet_hashtables.h>
#include <net/tcp.h>
#include <net/transp_v6.h>
#include <net/ipv6.h>
#include <net/inet_common.h>
#include <net/timewait_sock.h>
#include <net/xfrm.h>
#include <net/netdma.h>
#include <net/secure_seq.h>

#include <linux/inet.h>
#include <linux/ipv6.h>
#include <linux/stddef.h>
#include <linux/proc_fs.h>
#include <linux/seq_file.h>

#include <linux/crypto.h>
#include <linux/scatterlist.h>

int sysctl_tcp_tw_reuse __read_mostly;
int sysctl_tcp_low_latency __read_mostly;
EXPORT_SYMBOL(sysctl_tcp_low_latency);


#ifdef CONFIG_TCP_MD5SIG
static struct tcp_md5sig_key *tcp_v4_md5_do_lookup(struct sock *sk,
						   __be32 addr);
static int tcp_v4_md5_hash_hdr(char *md5_hash, struct tcp_md5sig_key *key,
			       __be32 daddr, __be32 saddr, struct tcphdr *th);
#else
static inline
struct tcp_md5sig_key *tcp_v4_md5_do_lookup(struct sock *sk, __be32 addr)
{
	return NULL;
}
#endif

struct inet_hashinfo tcp_hashinfo;
EXPORT_SYMBOL(tcp_hashinfo);

static inline __u32 tcp_v4_init_sequence(struct sk_buff *skb)
{
	return secure_tcp_sequence_number(ip_hdr(skb)->daddr,
					  ip_hdr(skb)->saddr,
					  tcp_hdr(skb)->dest,
					  tcp_hdr(skb)->source);
}

int tcp_twsk_unique(struct sock *sk, struct sock *sktw, void *twp)
{
	const struct tcp_timewait_sock *tcptw = tcp_twsk(sktw);
	struct tcp_sock *tp = tcp_sk(sk);

	/* With PAWS, it is safe from the viewpoint
	   of data integrity. Even without PAWS it is safe provided sequence
	   spaces do not overlap i.e. at data rates <= 80Mbit/sec.

	   Actually, the idea is close to VJ's one, only timestamp cache is
	   held not per host, but per port pair and TW bucket is used as state
	   holder.

	   If TW bucket has been already destroyed we fall back to VJ's scheme
	   and use initial timestamp retrieved from peer table.
	 */
	if (tcptw->tw_ts_recent_stamp &&
	    (twp == NULL || (sysctl_tcp_tw_reuse &&
			     get_seconds() - tcptw->tw_ts_recent_stamp > 1))) {
		tp->write_seq = tcptw->tw_snd_nxt + 65535 + 2;
		if (tp->write_seq == 0)
			tp->write_seq = 1;
		tp->rx_opt.ts_recent	   = tcptw->tw_ts_recent;
		tp->rx_opt.ts_recent_stamp = tcptw->tw_ts_recent_stamp;
		sock_hold(sktw);
		return 1;
	}

	return 0;
}
EXPORT_SYMBOL_GPL(tcp_twsk_unique);

/* This will initiate an outgoing connection. */
int tcp_v4_connect(struct sock *sk, struct sockaddr *uaddr, int addr_len)
{
	struct sockaddr_in *usin = (struct sockaddr_in *)uaddr;
	struct inet_sock *inet = inet_sk(sk);
	struct tcp_sock *tp = tcp_sk(sk);
	__be16 orig_sport, orig_dport;
	__be32 daddr, nexthop;
	struct flowi4 *fl4;
	struct rtable *rt;
	int err;
	struct ip_options_rcu *inet_opt;

	if (addr_len < sizeof(struct sockaddr_in))
		return -EINVAL;

	if (usin->sin_family != AF_INET)
		return -EAFNOSUPPORT;

	nexthop = daddr = usin->sin_addr.s_addr;
	inet_opt = rcu_dereference_protected(inet->inet_opt,
					     sock_owned_by_user(sk));
	if (inet_opt && inet_opt->opt.srr) {
		if (!daddr)
			return -EINVAL;
		nexthop = inet_opt->opt.faddr;
	}

	orig_sport = inet->inet_sport;
	orig_dport = usin->sin_port;
	fl4 = &inet->cork.fl.u.ip4;
	rt = ip_route_connect(fl4, nexthop, inet->inet_saddr,
			      RT_CONN_FLAGS(sk), sk->sk_bound_dev_if,
			      IPPROTO_TCP,
			      orig_sport, orig_dport, sk, true);
	if (IS_ERR(rt)) {
		err = PTR_ERR(rt);
		if (err == -ENETUNREACH)
			IP_INC_STATS_BH(sock_net(sk), IPSTATS_MIB_OUTNOROUTES);
		return err;
	}

	if (rt->rt_flags & (RTCF_MULTICAST | RTCF_BROADCAST)) {
		ip_rt_put(rt);
		return -ENETUNREACH;
	}

	if (!inet_opt || !inet_opt->opt.srr)
		daddr = fl4->daddr;

	if (!inet->inet_saddr)
		inet->inet_saddr = fl4->saddr;
	inet->inet_rcv_saddr = inet->inet_saddr;

	if (tp->rx_opt.ts_recent_stamp && inet->inet_daddr != daddr) {
		/* Reset inherited state */
		tp->rx_opt.ts_recent	   = 0;
		tp->rx_opt.ts_recent_stamp = 0;
		tp->write_seq		   = 0;
	}

	if (tcp_death_row.sysctl_tw_recycle &&
	    !tp->rx_opt.ts_recent_stamp && fl4->daddr == daddr) {
		struct inet_peer *peer = rt_get_peer(rt, fl4->daddr);
		/*
		 * VJ's idea. We save last timestamp seen from
		 * the destination in peer table, when entering state
		 * TIME-WAIT * and initialize rx_opt.ts_recent from it,
		 * when trying new connection.
		 */
		if (peer) {
			inet_peer_refcheck(peer);
			if ((u32)get_seconds() - peer->tcp_ts_stamp <= TCP_PAWS_MSL) {
				tp->rx_opt.ts_recent_stamp = peer->tcp_ts_stamp;
				tp->rx_opt.ts_recent = peer->tcp_ts;
			}
		}
	}

	inet->inet_dport = usin->sin_port;
	inet->inet_daddr = daddr;

	inet_csk(sk)->icsk_ext_hdr_len = 0;
	if (inet_opt)
		inet_csk(sk)->icsk_ext_hdr_len = inet_opt->opt.optlen;

	tp->rx_opt.mss_clamp = TCP_MSS_DEFAULT;

	/* Socket identity is still unknown (sport may be zero).
	 * However we set state to SYN-SENT and not releasing socket
	 * lock select source port, enter ourselves into the hash tables and
	 * complete initialization after this.
	 */
	tcp_set_state(sk, TCP_SYN_SENT);
	err = inet_hash_connect(&tcp_death_row, sk);
	if (err)
		goto failure;

	rt = ip_route_newports(fl4, rt, orig_sport, orig_dport,
			       inet->inet_sport, inet->inet_dport, sk);
	if (IS_ERR(rt)) {
		err = PTR_ERR(rt);
		rt = NULL;
		goto failure;
	}
	/* OK, now commit destination to socket.  */
	sk->sk_gso_type = SKB_GSO_TCPV4;
	sk_setup_caps(sk, &rt->dst);

	if (!tp->write_seq)
		tp->write_seq = secure_tcp_sequence_number(inet->inet_saddr,
							   inet->inet_daddr,
							   inet->inet_sport,
							   usin->sin_port);

	inet->inet_id = tp->write_seq ^ jiffies;

	err = tcp_connect(sk);
	rt = NULL;
	if (err)
		goto failure;

	return 0;

failure:
	/*
	 * This unhashes the socket and releases the local port,
	 * if necessary.
	 */
	tcp_set_state(sk, TCP_CLOSE);
	ip_rt_put(rt);
	sk->sk_route_caps = 0;
	inet->inet_dport = 0;
	return err;
}
EXPORT_SYMBOL(tcp_v4_connect);

/*
 * This routine does path mtu discovery as defined in RFC1191.
 */
static void do_pmtu_discovery(struct sock *sk, const struct iphdr *iph, u32 mtu)
{
	struct dst_entry *dst;
	struct inet_sock *inet = inet_sk(sk);

	/* We are not interested in TCP_LISTEN and open_requests (SYN-ACKs
	 * send out by Linux are always <576bytes so they should go through
	 * unfragmented).
	 */
	if (sk->sk_state == TCP_LISTEN)
		return;

	/* We don't check in the destentry if pmtu discovery is forbidden
	 * on this route. We just assume that no packet_to_big packets
	 * are send back when pmtu discovery is not active.
	 * There is a small race when the user changes this flag in the
	 * route, but I think that's acceptable.
	 */
	if ((dst = __sk_dst_check(sk, 0)) == NULL)
		return;

	dst->ops->update_pmtu(dst, mtu);

	/* Something is about to be wrong... Remember soft error
	 * for the case, if this connection will not able to recover.
	 */
	if (mtu < dst_mtu(dst) && ip_dont_fragment(sk, dst))
		sk->sk_err_soft = EMSGSIZE;

	mtu = dst_mtu(dst);

	if (inet->pmtudisc != IP_PMTUDISC_DONT &&
	    inet_csk(sk)->icsk_pmtu_cookie > mtu) {
		tcp_sync_mss(sk, mtu);

		/* Resend the TCP packet because it's
		 * clear that the old packet has been
		 * dropped. This is the new "fast" path mtu
		 * discovery.
		 */
		tcp_simple_retransmit(sk);
	} /* else let the usual retransmit timer handle it */
}

/*
 * This routine is called by the ICMP module when it gets some
 * sort of error condition.  If err < 0 then the socket should
 * be closed and the error returned to the user.  If err > 0
 * it's just the icmp type << 8 | icmp code.  After adjustment
 * header points to the first 8 bytes of the tcp header.  We need
 * to find the appropriate port.
 *
 * The locking strategy used here is very "optimistic". When
 * someone else accesses the socket the ICMP is just dropped
 * and for some paths there is no check at all.
 * A more general error queue to queue errors for later handling
 * is probably better.
 *
 */

void tcp_v4_err(struct sk_buff *icmp_skb, u32 info)
{
	const struct iphdr *iph = (const struct iphdr *)icmp_skb->data;
	struct tcphdr *th = (struct tcphdr *)(icmp_skb->data + (iph->ihl << 2));
	struct inet_connection_sock *icsk;
	struct tcp_sock *tp;
	struct inet_sock *inet;
	const int type = icmp_hdr(icmp_skb)->type;
	const int code = icmp_hdr(icmp_skb)->code;
	struct sock *sk;
	struct sk_buff *skb;
	__u32 seq;
	__u32 remaining;
	int err;
	struct net *net = dev_net(icmp_skb->dev);

	if (icmp_skb->len < (iph->ihl << 2) + 8) {
		ICMP_INC_STATS_BH(net, ICMP_MIB_INERRORS);
		return;
	}

	sk = inet_lookup(net, &tcp_hashinfo, iph->daddr, th->dest,
			iph->saddr, th->source, inet_iif(icmp_skb));
	if (!sk) {
		ICMP_INC_STATS_BH(net, ICMP_MIB_INERRORS);
		return;
	}
	if (sk->sk_state == TCP_TIME_WAIT) {
		inet_twsk_put(inet_twsk(sk));
		return;
	}

	bh_lock_sock(sk);
	/* If too many ICMPs get dropped on busy
	 * servers this needs to be solved differently.
	 */
	if (sock_owned_by_user(sk))
		NET_INC_STATS_BH(net, LINUX_MIB_LOCKDROPPEDICMPS);

	if (sk->sk_state == TCP_CLOSE)
		goto out;

	if (unlikely(iph->ttl < inet_sk(sk)->min_ttl)) {
		NET_INC_STATS_BH(net, LINUX_MIB_TCPMINTTLDROP);
		goto out;
	}

	icsk = inet_csk(sk);
	tp = tcp_sk(sk);
	seq = ntohl(th->seq);
	if (sk->sk_state != TCP_LISTEN &&
	    !between(seq, tp->snd_una, tp->snd_nxt)) {
		NET_INC_STATS_BH(net, LINUX_MIB_OUTOFWINDOWICMPS);
		goto out;
	}

	switch (type) {
	case ICMP_SOURCE_QUENCH:
		/* Just silently ignore these. */
		goto out;
	case ICMP_PARAMETERPROB:
		err = EPROTO;
		break;
	case ICMP_DEST_UNREACH:
		if (code > NR_ICMP_UNREACH)
			goto out;

		if (code == ICMP_FRAG_NEEDED) { /* PMTU discovery (RFC1191) */
			if (!sock_owned_by_user(sk))
				do_pmtu_discovery(sk, iph, info);
			goto out;
		}

		err = icmp_err_convert[code].errno;
		/* check if icmp_skb allows revert of backoff
		 * (see draft-zimmermann-tcp-lcd) */
		if (code != ICMP_NET_UNREACH && code != ICMP_HOST_UNREACH)
			break;
		if (seq != tp->snd_una  || !icsk->icsk_retransmits ||
		    !icsk->icsk_backoff)
			break;

		if (sock_owned_by_user(sk))
			break;

		icsk->icsk_backoff--;
		inet_csk(sk)->icsk_rto = __tcp_set_rto(tp) <<
					 icsk->icsk_backoff;
		tcp_bound_rto(sk);

		skb = tcp_write_queue_head(sk);
		BUG_ON(!skb);

		remaining = icsk->icsk_rto - min(icsk->icsk_rto,
				tcp_time_stamp - TCP_SKB_CB(skb)->when);

		if (remaining) {
			inet_csk_reset_xmit_timer(sk, ICSK_TIME_RETRANS,
						  remaining, TCP_RTO_MAX);
		} else {
			/* RTO revert clocked out retransmission.
			 * Will retransmit now */
			tcp_retransmit_timer(sk);
		}

		break;
	case ICMP_TIME_EXCEEDED:
		err = EHOSTUNREACH;
		break;
	default:
		goto out;
	}

	switch (sk->sk_state) {
		struct request_sock *req, **prev;
	case TCP_LISTEN:
		if (sock_owned_by_user(sk))
			goto out;

		req = inet_csk_search_req(sk, &prev, th->dest,
					  iph->daddr, iph->saddr);
		if (!req)
			goto out;

		/* ICMPs are not backlogged, hence we cannot get
		   an established socket here.
		 */
		WARN_ON(req->sk);

		if (seq != tcp_rsk(req)->snt_isn) {
			NET_INC_STATS_BH(net, LINUX_MIB_OUTOFWINDOWICMPS);
			goto out;
		}

		/*
		 * Still in SYN_RECV, just remove it silently.
		 * There is no good way to pass the error to the newly
		 * created socket, and POSIX does not want network
		 * errors returned from accept().
		 */
		inet_csk_reqsk_queue_drop(sk, req, prev);
		goto out;

	case TCP_SYN_SENT:
	case TCP_SYN_RECV:  /* Cannot happen.
			       It can f.e. if SYNs crossed.
			     */
		if (!sock_owned_by_user(sk)) {
			sk->sk_err = err;

			sk->sk_error_report(sk);

			tcp_done(sk);
		} else {
			sk->sk_err_soft = err;
		}
		goto out;
	}

	/* If we've already connected we will keep trying
	 * until we time out, or the user gives up.
	 *
	 * rfc1122 4.2.3.9 allows to consider as hard errors
	 * only PROTO_UNREACH and PORT_UNREACH (well, FRAG_FAILED too,
	 * but it is obsoleted by pmtu discovery).
	 *
	 * Note, that in modern internet, where routing is unreliable
	 * and in each dark corner broken firewalls sit, sending random
	 * errors ordered by their masters even this two messages finally lose
	 * their original sense (even Linux sends invalid PORT_UNREACHs)
	 *
	 * Now we are in compliance with RFCs.
	 *							--ANK (980905)
	 */

	inet = inet_sk(sk);
	if (!sock_owned_by_user(sk) && inet->recverr) {
		sk->sk_err = err;
		sk->sk_error_report(sk);
	} else	{ /* Only an error on timeout */
		sk->sk_err_soft = err;
	}

out:
	bh_unlock_sock(sk);
	sock_put(sk);
}

static void __tcp_v4_send_check(struct sk_buff *skb,
				__be32 saddr, __be32 daddr)
{
	struct tcphdr *th = tcp_hdr(skb);

	if (skb->ip_summed == CHECKSUM_PARTIAL) {
		th->check = ~tcp_v4_check(skb->len, saddr, daddr, 0);
		skb->csum_start = skb_transport_header(skb) - skb->head;
		skb->csum_offset = offsetof(struct tcphdr, check);
	} else {
		th->check = tcp_v4_check(skb->len, saddr, daddr,
					 csum_partial(th,
						      th->doff << 2,
						      skb->csum));
	}
}

/* This routine computes an IPv4 TCP checksum. */
void tcp_v4_send_check(struct sock *sk, struct sk_buff *skb)
{
	struct inet_sock *inet = inet_sk(sk);

	__tcp_v4_send_check(skb, inet->inet_saddr, inet->inet_daddr);
}
EXPORT_SYMBOL(tcp_v4_send_check);

int tcp_v4_gso_send_check(struct sk_buff *skb)
{
	const struct iphdr *iph;
	struct tcphdr *th;

	if (!pskb_may_pull(skb, sizeof(*th)))
		return -EINVAL;

	iph = ip_hdr(skb);
	th = tcp_hdr(skb);

	th->check = 0;
	skb->ip_summed = CHECKSUM_PARTIAL;
	__tcp_v4_send_check(skb, iph->saddr, iph->daddr);
	return 0;
}

/*
 *	This routine will send an RST to the other tcp.
 *
 *	Someone asks: why I NEVER use socket parameters (TOS, TTL etc.)
 *		      for reset.
 *	Answer: if a packet caused RST, it is not for a socket
 *		existing in our system, if it is matched to a socket,
 *		it is just duplicate segment or bug in other side's TCP.
 *		So that we build reply only basing on parameters
 *		arrived with segment.
 *	Exception: precedence violation. We do not implement it in any case.
 */

static void tcp_v4_send_reset(struct sock *sk, struct sk_buff *skb)
{
	struct tcphdr *th = tcp_hdr(skb);
	struct {
		struct tcphdr th;
#ifdef CONFIG_TCP_MD5SIG
		__be32 opt[(TCPOLEN_MD5SIG_ALIGNED >> 2)];
#endif
	} rep;
	struct ip_reply_arg arg;
#ifdef CONFIG_TCP_MD5SIG
	struct tcp_md5sig_key *key;
#endif
	struct net *net;

	/* Never send a reset in response to a reset. */
	if (th->rst)
		return;

	if (skb_rtable(skb)->rt_type != RTN_LOCAL)
		return;

	/* Swap the send and the receive. */
	memset(&rep, 0, sizeof(rep));
	rep.th.dest   = th->source;
	rep.th.source = th->dest;
	rep.th.doff   = sizeof(struct tcphdr) / 4;
	rep.th.rst    = 1;

	if (th->ack) {
		rep.th.seq = th->ack_seq;
	} else {
		rep.th.ack = 1;
		rep.th.ack_seq = htonl(ntohl(th->seq) + th->syn + th->fin +
				       skb->len - (th->doff << 2));
	}

	memset(&arg, 0, sizeof(arg));
	arg.iov[0].iov_base = (unsigned char *)&rep;
	arg.iov[0].iov_len  = sizeof(rep.th);

#ifdef CONFIG_TCP_MD5SIG
	key = sk ? tcp_v4_md5_do_lookup(sk, ip_hdr(skb)->saddr) : NULL;
	if (key) {
		rep.opt[0] = htonl((TCPOPT_NOP << 24) |
				   (TCPOPT_NOP << 16) |
				   (TCPOPT_MD5SIG << 8) |
				   TCPOLEN_MD5SIG);
		/* Update length and the length the header thinks exists */
		arg.iov[0].iov_len += TCPOLEN_MD5SIG_ALIGNED;
		rep.th.doff = arg.iov[0].iov_len / 4;

		tcp_v4_md5_hash_hdr((__u8 *) &rep.opt[1],
				     key, ip_hdr(skb)->saddr,
				     ip_hdr(skb)->daddr, &rep.th);
	}
#endif
	arg.csum = csum_tcpudp_nofold(ip_hdr(skb)->daddr,
				      ip_hdr(skb)->saddr, /* XXX */
				      arg.iov[0].iov_len, IPPROTO_TCP, 0);
	arg.csumoffset = offsetof(struct tcphdr, check) / 2;
	arg.flags = (sk && inet_sk(sk)->transparent) ? IP_REPLY_ARG_NOSRCCHECK : 0;
	/* When socket is gone, all binding information is lost.
<<<<<<< HEAD
	 * routing might fail in this case. using iif for oif to
	 * make sure we can deliver it
	 */
	arg.bound_dev_if = sk ? sk->sk_bound_dev_if : inet_iif(skb);
=======
	 * routing might fail in this case. No choice here, if we choose to force
	 * input interface, we will misroute in case of asymmetric route.
	 */
	if (sk)
		arg.bound_dev_if = sk->sk_bound_dev_if;
>>>>>>> eda70fdf

	net = dev_net(skb_dst(skb)->dev);
	ip_send_reply(net->ipv4.tcp_sock, skb, ip_hdr(skb)->saddr,
		      &arg, arg.iov[0].iov_len);

	TCP_INC_STATS_BH(net, TCP_MIB_OUTSEGS);
	TCP_INC_STATS_BH(net, TCP_MIB_OUTRSTS);
}

/* The code following below sending ACKs in SYN-RECV and TIME-WAIT states
   outside socket context is ugly, certainly. What can I do?
 */

static void tcp_v4_send_ack(struct sk_buff *skb, u32 seq, u32 ack,
			    u32 win, u32 ts, int oif,
			    struct tcp_md5sig_key *key,
			    int reply_flags)
{
	struct tcphdr *th = tcp_hdr(skb);
	struct {
		struct tcphdr th;
		__be32 opt[(TCPOLEN_TSTAMP_ALIGNED >> 2)
#ifdef CONFIG_TCP_MD5SIG
			   + (TCPOLEN_MD5SIG_ALIGNED >> 2)
#endif
			];
	} rep;
	struct ip_reply_arg arg;
	struct net *net = dev_net(skb_dst(skb)->dev);

	memset(&rep.th, 0, sizeof(struct tcphdr));
	memset(&arg, 0, sizeof(arg));

	arg.iov[0].iov_base = (unsigned char *)&rep;
	arg.iov[0].iov_len  = sizeof(rep.th);
	if (ts) {
		rep.opt[0] = htonl((TCPOPT_NOP << 24) | (TCPOPT_NOP << 16) |
				   (TCPOPT_TIMESTAMP << 8) |
				   TCPOLEN_TIMESTAMP);
		rep.opt[1] = htonl(tcp_time_stamp);
		rep.opt[2] = htonl(ts);
		arg.iov[0].iov_len += TCPOLEN_TSTAMP_ALIGNED;
	}

	/* Swap the send and the receive. */
	rep.th.dest    = th->source;
	rep.th.source  = th->dest;
	rep.th.doff    = arg.iov[0].iov_len / 4;
	rep.th.seq     = htonl(seq);
	rep.th.ack_seq = htonl(ack);
	rep.th.ack     = 1;
	rep.th.window  = htons(win);

#ifdef CONFIG_TCP_MD5SIG
	if (key) {
		int offset = (ts) ? 3 : 0;

		rep.opt[offset++] = htonl((TCPOPT_NOP << 24) |
					  (TCPOPT_NOP << 16) |
					  (TCPOPT_MD5SIG << 8) |
					  TCPOLEN_MD5SIG);
		arg.iov[0].iov_len += TCPOLEN_MD5SIG_ALIGNED;
		rep.th.doff = arg.iov[0].iov_len/4;

		tcp_v4_md5_hash_hdr((__u8 *) &rep.opt[offset],
				    key, ip_hdr(skb)->saddr,
				    ip_hdr(skb)->daddr, &rep.th);
	}
#endif
	arg.flags = reply_flags;
	arg.csum = csum_tcpudp_nofold(ip_hdr(skb)->daddr,
				      ip_hdr(skb)->saddr, /* XXX */
				      arg.iov[0].iov_len, IPPROTO_TCP, 0);
	arg.csumoffset = offsetof(struct tcphdr, check) / 2;
	if (oif)
		arg.bound_dev_if = oif;

	ip_send_reply(net->ipv4.tcp_sock, skb, ip_hdr(skb)->saddr,
		      &arg, arg.iov[0].iov_len);

	TCP_INC_STATS_BH(net, TCP_MIB_OUTSEGS);
}

static void tcp_v4_timewait_ack(struct sock *sk, struct sk_buff *skb)
{
	struct inet_timewait_sock *tw = inet_twsk(sk);
	struct tcp_timewait_sock *tcptw = tcp_twsk(sk);

	tcp_v4_send_ack(skb, tcptw->tw_snd_nxt, tcptw->tw_rcv_nxt,
			tcptw->tw_rcv_wnd >> tw->tw_rcv_wscale,
			tcptw->tw_ts_recent,
			tw->tw_bound_dev_if,
			tcp_twsk_md5_key(tcptw),
			tw->tw_transparent ? IP_REPLY_ARG_NOSRCCHECK : 0
			);

	inet_twsk_put(tw);
}

static void tcp_v4_reqsk_send_ack(struct sock *sk, struct sk_buff *skb,
				  struct request_sock *req)
{
	tcp_v4_send_ack(skb, tcp_rsk(req)->snt_isn + 1,
			tcp_rsk(req)->rcv_isn + 1, req->rcv_wnd,
			req->ts_recent,
			0,
			tcp_v4_md5_do_lookup(sk, ip_hdr(skb)->daddr),
			inet_rsk(req)->no_srccheck ? IP_REPLY_ARG_NOSRCCHECK : 0);
}

/*
 *	Send a SYN-ACK after having received a SYN.
 *	This still operates on a request_sock only, not on a big
 *	socket.
 */
static int tcp_v4_send_synack(struct sock *sk, struct dst_entry *dst,
			      struct request_sock *req,
			      struct request_values *rvp)
{
	const struct inet_request_sock *ireq = inet_rsk(req);
	struct flowi4 fl4;
	int err = -1;
	struct sk_buff * skb;

	/* First, grab a route. */
	if (!dst && (dst = inet_csk_route_req(sk, &fl4, req)) == NULL)
		return -1;

	skb = tcp_make_synack(sk, dst, req, rvp);

	if (skb) {
		__tcp_v4_send_check(skb, ireq->loc_addr, ireq->rmt_addr);

		err = ip_build_and_send_pkt(skb, sk, ireq->loc_addr,
					    ireq->rmt_addr,
					    ireq->opt);
		err = net_xmit_eval(err);
	}

	dst_release(dst);
	return err;
}

static int tcp_v4_rtx_synack(struct sock *sk, struct request_sock *req,
			      struct request_values *rvp)
{
	TCP_INC_STATS_BH(sock_net(sk), TCP_MIB_RETRANSSEGS);
	return tcp_v4_send_synack(sk, NULL, req, rvp);
}

/*
 *	IPv4 request_sock destructor.
 */
static void tcp_v4_reqsk_destructor(struct request_sock *req)
{
	kfree(inet_rsk(req)->opt);
}

static void syn_flood_warning(const struct sk_buff *skb)
{
	const char *msg;

#ifdef CONFIG_SYN_COOKIES
	if (sysctl_tcp_syncookies)
		msg = "Sending cookies";
	else
#endif
		msg = "Dropping request";

	pr_info("TCP: Possible SYN flooding on port %d. %s.\n",
				ntohs(tcp_hdr(skb)->dest), msg);
}

/*
 * Save and compile IPv4 options into the request_sock if needed.
 */
static struct ip_options_rcu *tcp_v4_save_options(struct sock *sk,
						  struct sk_buff *skb)
{
	const struct ip_options *opt = &(IPCB(skb)->opt);
	struct ip_options_rcu *dopt = NULL;

	if (opt && opt->optlen) {
		int opt_size = sizeof(*dopt) + opt->optlen;

		dopt = kmalloc(opt_size, GFP_ATOMIC);
		if (dopt) {
			if (ip_options_echo(&dopt->opt, skb)) {
				kfree(dopt);
				dopt = NULL;
			}
		}
	}
	return dopt;
}

#ifdef CONFIG_TCP_MD5SIG
/*
 * RFC2385 MD5 checksumming requires a mapping of
 * IP address->MD5 Key.
 * We need to maintain these in the sk structure.
 */

/* Find the Key structure for an address.  */
static struct tcp_md5sig_key *
			tcp_v4_md5_do_lookup(struct sock *sk, __be32 addr)
{
	struct tcp_sock *tp = tcp_sk(sk);
	int i;

	if (!tp->md5sig_info || !tp->md5sig_info->entries4)
		return NULL;
	for (i = 0; i < tp->md5sig_info->entries4; i++) {
		if (tp->md5sig_info->keys4[i].addr == addr)
			return &tp->md5sig_info->keys4[i].base;
	}
	return NULL;
}

struct tcp_md5sig_key *tcp_v4_md5_lookup(struct sock *sk,
					 struct sock *addr_sk)
{
	return tcp_v4_md5_do_lookup(sk, inet_sk(addr_sk)->inet_daddr);
}
EXPORT_SYMBOL(tcp_v4_md5_lookup);

static struct tcp_md5sig_key *tcp_v4_reqsk_md5_lookup(struct sock *sk,
						      struct request_sock *req)
{
	return tcp_v4_md5_do_lookup(sk, inet_rsk(req)->rmt_addr);
}

/* This can be called on a newly created socket, from other files */
int tcp_v4_md5_do_add(struct sock *sk, __be32 addr,
		      u8 *newkey, u8 newkeylen)
{
	/* Add Key to the list */
	struct tcp_md5sig_key *key;
	struct tcp_sock *tp = tcp_sk(sk);
	struct tcp4_md5sig_key *keys;

	key = tcp_v4_md5_do_lookup(sk, addr);
	if (key) {
		/* Pre-existing entry - just update that one. */
		kfree(key->key);
		key->key = newkey;
		key->keylen = newkeylen;
	} else {
		struct tcp_md5sig_info *md5sig;

		if (!tp->md5sig_info) {
			tp->md5sig_info = kzalloc(sizeof(*tp->md5sig_info),
						  GFP_ATOMIC);
			if (!tp->md5sig_info) {
				kfree(newkey);
				return -ENOMEM;
			}
			sk_nocaps_add(sk, NETIF_F_GSO_MASK);
		}

		md5sig = tp->md5sig_info;
		if (md5sig->entries4 == 0 &&
		    tcp_alloc_md5sig_pool(sk) == NULL) {
			kfree(newkey);
			return -ENOMEM;
		}

		if (md5sig->alloced4 == md5sig->entries4) {
			keys = kmalloc((sizeof(*keys) *
					(md5sig->entries4 + 1)), GFP_ATOMIC);
			if (!keys) {
				kfree(newkey);
				if (md5sig->entries4 == 0)
					tcp_free_md5sig_pool();
				return -ENOMEM;
			}

			if (md5sig->entries4)
				memcpy(keys, md5sig->keys4,
				       sizeof(*keys) * md5sig->entries4);

			/* Free old key list, and reference new one */
			kfree(md5sig->keys4);
			md5sig->keys4 = keys;
			md5sig->alloced4++;
		}
		md5sig->entries4++;
		md5sig->keys4[md5sig->entries4 - 1].addr        = addr;
		md5sig->keys4[md5sig->entries4 - 1].base.key    = newkey;
		md5sig->keys4[md5sig->entries4 - 1].base.keylen = newkeylen;
	}
	return 0;
}
EXPORT_SYMBOL(tcp_v4_md5_do_add);

static int tcp_v4_md5_add_func(struct sock *sk, struct sock *addr_sk,
			       u8 *newkey, u8 newkeylen)
{
	return tcp_v4_md5_do_add(sk, inet_sk(addr_sk)->inet_daddr,
				 newkey, newkeylen);
}

int tcp_v4_md5_do_del(struct sock *sk, __be32 addr)
{
	struct tcp_sock *tp = tcp_sk(sk);
	int i;

	for (i = 0; i < tp->md5sig_info->entries4; i++) {
		if (tp->md5sig_info->keys4[i].addr == addr) {
			/* Free the key */
			kfree(tp->md5sig_info->keys4[i].base.key);
			tp->md5sig_info->entries4--;

			if (tp->md5sig_info->entries4 == 0) {
				kfree(tp->md5sig_info->keys4);
				tp->md5sig_info->keys4 = NULL;
				tp->md5sig_info->alloced4 = 0;
				tcp_free_md5sig_pool();
			} else if (tp->md5sig_info->entries4 != i) {
				/* Need to do some manipulation */
				memmove(&tp->md5sig_info->keys4[i],
					&tp->md5sig_info->keys4[i+1],
					(tp->md5sig_info->entries4 - i) *
					 sizeof(struct tcp4_md5sig_key));
			}
			return 0;
		}
	}
	return -ENOENT;
}
EXPORT_SYMBOL(tcp_v4_md5_do_del);

static void tcp_v4_clear_md5_list(struct sock *sk)
{
	struct tcp_sock *tp = tcp_sk(sk);

	/* Free each key, then the set of key keys,
	 * the crypto element, and then decrement our
	 * hold on the last resort crypto.
	 */
	if (tp->md5sig_info->entries4) {
		int i;
		for (i = 0; i < tp->md5sig_info->entries4; i++)
			kfree(tp->md5sig_info->keys4[i].base.key);
		tp->md5sig_info->entries4 = 0;
		tcp_free_md5sig_pool();
	}
	if (tp->md5sig_info->keys4) {
		kfree(tp->md5sig_info->keys4);
		tp->md5sig_info->keys4 = NULL;
		tp->md5sig_info->alloced4  = 0;
	}
}

static int tcp_v4_parse_md5_keys(struct sock *sk, char __user *optval,
				 int optlen)
{
	struct tcp_md5sig cmd;
	struct sockaddr_in *sin = (struct sockaddr_in *)&cmd.tcpm_addr;
	u8 *newkey;

	if (optlen < sizeof(cmd))
		return -EINVAL;

	if (copy_from_user(&cmd, optval, sizeof(cmd)))
		return -EFAULT;

	if (sin->sin_family != AF_INET)
		return -EINVAL;

	if (!cmd.tcpm_key || !cmd.tcpm_keylen) {
		if (!tcp_sk(sk)->md5sig_info)
			return -ENOENT;
		return tcp_v4_md5_do_del(sk, sin->sin_addr.s_addr);
	}

	if (cmd.tcpm_keylen > TCP_MD5SIG_MAXKEYLEN)
		return -EINVAL;

	if (!tcp_sk(sk)->md5sig_info) {
		struct tcp_sock *tp = tcp_sk(sk);
		struct tcp_md5sig_info *p;

		p = kzalloc(sizeof(*p), sk->sk_allocation);
		if (!p)
			return -EINVAL;

		tp->md5sig_info = p;
		sk_nocaps_add(sk, NETIF_F_GSO_MASK);
	}

	newkey = kmemdup(cmd.tcpm_key, cmd.tcpm_keylen, sk->sk_allocation);
	if (!newkey)
		return -ENOMEM;
	return tcp_v4_md5_do_add(sk, sin->sin_addr.s_addr,
				 newkey, cmd.tcpm_keylen);
}

static int tcp_v4_md5_hash_pseudoheader(struct tcp_md5sig_pool *hp,
					__be32 daddr, __be32 saddr, int nbytes)
{
	struct tcp4_pseudohdr *bp;
	struct scatterlist sg;

	bp = &hp->md5_blk.ip4;

	/*
	 * 1. the TCP pseudo-header (in the order: source IP address,
	 * destination IP address, zero-padded protocol number, and
	 * segment length)
	 */
	bp->saddr = saddr;
	bp->daddr = daddr;
	bp->pad = 0;
	bp->protocol = IPPROTO_TCP;
	bp->len = cpu_to_be16(nbytes);

	sg_init_one(&sg, bp, sizeof(*bp));
	return crypto_hash_update(&hp->md5_desc, &sg, sizeof(*bp));
}

static int tcp_v4_md5_hash_hdr(char *md5_hash, struct tcp_md5sig_key *key,
			       __be32 daddr, __be32 saddr, struct tcphdr *th)
{
	struct tcp_md5sig_pool *hp;
	struct hash_desc *desc;

	hp = tcp_get_md5sig_pool();
	if (!hp)
		goto clear_hash_noput;
	desc = &hp->md5_desc;

	if (crypto_hash_init(desc))
		goto clear_hash;
	if (tcp_v4_md5_hash_pseudoheader(hp, daddr, saddr, th->doff << 2))
		goto clear_hash;
	if (tcp_md5_hash_header(hp, th))
		goto clear_hash;
	if (tcp_md5_hash_key(hp, key))
		goto clear_hash;
	if (crypto_hash_final(desc, md5_hash))
		goto clear_hash;

	tcp_put_md5sig_pool();
	return 0;

clear_hash:
	tcp_put_md5sig_pool();
clear_hash_noput:
	memset(md5_hash, 0, 16);
	return 1;
}

int tcp_v4_md5_hash_skb(char *md5_hash, struct tcp_md5sig_key *key,
			struct sock *sk, struct request_sock *req,
			struct sk_buff *skb)
{
	struct tcp_md5sig_pool *hp;
	struct hash_desc *desc;
	struct tcphdr *th = tcp_hdr(skb);
	__be32 saddr, daddr;

	if (sk) {
		saddr = inet_sk(sk)->inet_saddr;
		daddr = inet_sk(sk)->inet_daddr;
	} else if (req) {
		saddr = inet_rsk(req)->loc_addr;
		daddr = inet_rsk(req)->rmt_addr;
	} else {
		const struct iphdr *iph = ip_hdr(skb);
		saddr = iph->saddr;
		daddr = iph->daddr;
	}

	hp = tcp_get_md5sig_pool();
	if (!hp)
		goto clear_hash_noput;
	desc = &hp->md5_desc;

	if (crypto_hash_init(desc))
		goto clear_hash;

	if (tcp_v4_md5_hash_pseudoheader(hp, daddr, saddr, skb->len))
		goto clear_hash;
	if (tcp_md5_hash_header(hp, th))
		goto clear_hash;
	if (tcp_md5_hash_skb_data(hp, skb, th->doff << 2))
		goto clear_hash;
	if (tcp_md5_hash_key(hp, key))
		goto clear_hash;
	if (crypto_hash_final(desc, md5_hash))
		goto clear_hash;

	tcp_put_md5sig_pool();
	return 0;

clear_hash:
	tcp_put_md5sig_pool();
clear_hash_noput:
	memset(md5_hash, 0, 16);
	return 1;
}
EXPORT_SYMBOL(tcp_v4_md5_hash_skb);

static int tcp_v4_inbound_md5_hash(struct sock *sk, struct sk_buff *skb)
{
	/*
	 * This gets called for each TCP segment that arrives
	 * so we want to be efficient.
	 * We have 3 drop cases:
	 * o No MD5 hash and one expected.
	 * o MD5 hash and we're not expecting one.
	 * o MD5 hash and its wrong.
	 */
	__u8 *hash_location = NULL;
	struct tcp_md5sig_key *hash_expected;
	const struct iphdr *iph = ip_hdr(skb);
	struct tcphdr *th = tcp_hdr(skb);
	int genhash;
	unsigned char newhash[16];

	hash_expected = tcp_v4_md5_do_lookup(sk, iph->saddr);
	hash_location = tcp_parse_md5sig_option(th);

	/* We've parsed the options - do we have a hash? */
	if (!hash_expected && !hash_location)
		return 0;

	if (hash_expected && !hash_location) {
		NET_INC_STATS_BH(sock_net(sk), LINUX_MIB_TCPMD5NOTFOUND);
		return 1;
	}

	if (!hash_expected && hash_location) {
		NET_INC_STATS_BH(sock_net(sk), LINUX_MIB_TCPMD5UNEXPECTED);
		return 1;
	}

	/* Okay, so this is hash_expected and hash_location -
	 * so we need to calculate the checksum.
	 */
	genhash = tcp_v4_md5_hash_skb(newhash,
				      hash_expected,
				      NULL, NULL, skb);

	if (genhash || memcmp(hash_location, newhash, 16) != 0) {
		if (net_ratelimit()) {
			printk(KERN_INFO "MD5 Hash failed for (%pI4, %d)->(%pI4, %d)%s\n",
			       &iph->saddr, ntohs(th->source),
			       &iph->daddr, ntohs(th->dest),
			       genhash ? " tcp_v4_calc_md5_hash failed" : "");
		}
		return 1;
	}
	return 0;
}

#endif

struct request_sock_ops tcp_request_sock_ops __read_mostly = {
	.family		=	PF_INET,
	.obj_size	=	sizeof(struct tcp_request_sock),
	.rtx_syn_ack	=	tcp_v4_rtx_synack,
	.send_ack	=	tcp_v4_reqsk_send_ack,
	.destructor	=	tcp_v4_reqsk_destructor,
	.send_reset	=	tcp_v4_send_reset,
	.syn_ack_timeout = 	tcp_syn_ack_timeout,
};

#ifdef CONFIG_TCP_MD5SIG
static const struct tcp_request_sock_ops tcp_request_sock_ipv4_ops = {
	.md5_lookup	=	tcp_v4_reqsk_md5_lookup,
	.calc_md5_hash	=	tcp_v4_md5_hash_skb,
};
#endif

int tcp_v4_conn_request(struct sock *sk, struct sk_buff *skb)
{
	struct tcp_extend_values tmp_ext;
	struct tcp_options_received tmp_opt;
	u8 *hash_location;
	struct request_sock *req;
	struct inet_request_sock *ireq;
	struct tcp_sock *tp = tcp_sk(sk);
	struct dst_entry *dst = NULL;
	__be32 saddr = ip_hdr(skb)->saddr;
	__be32 daddr = ip_hdr(skb)->daddr;
	__u32 isn = TCP_SKB_CB(skb)->when;
#ifdef CONFIG_SYN_COOKIES
	int want_cookie = 0;
#else
#define want_cookie 0 /* Argh, why doesn't gcc optimize this :( */
#endif

	/* Never answer to SYNs send to broadcast or multicast */
	if (skb_rtable(skb)->rt_flags & (RTCF_BROADCAST | RTCF_MULTICAST))
		goto drop;

	/* TW buckets are converted to open requests without
	 * limitations, they conserve resources and peer is
	 * evidently real one.
	 */
	if (inet_csk_reqsk_queue_is_full(sk) && !isn) {
		if (net_ratelimit())
			syn_flood_warning(skb);
#ifdef CONFIG_SYN_COOKIES
		if (sysctl_tcp_syncookies) {
			want_cookie = 1;
		} else
#endif
		goto drop;
	}

	/* Accept backlog is full. If we have already queued enough
	 * of warm entries in syn queue, drop request. It is better than
	 * clogging syn queue with openreqs with exponentially increasing
	 * timeout.
	 */
	if (sk_acceptq_is_full(sk) && inet_csk_reqsk_queue_young(sk) > 1)
		goto drop;

	req = inet_reqsk_alloc(&tcp_request_sock_ops);
	if (!req)
		goto drop;

#ifdef CONFIG_TCP_MD5SIG
	tcp_rsk(req)->af_specific = &tcp_request_sock_ipv4_ops;
#endif

	tcp_clear_options(&tmp_opt);
	tmp_opt.mss_clamp = TCP_MSS_DEFAULT;
	tmp_opt.user_mss  = tp->rx_opt.user_mss;
	tcp_parse_options(skb, &tmp_opt, &hash_location, 0);

	if (tmp_opt.cookie_plus > 0 &&
	    tmp_opt.saw_tstamp &&
	    !tp->rx_opt.cookie_out_never &&
	    (sysctl_tcp_cookie_size > 0 ||
	     (tp->cookie_values != NULL &&
	      tp->cookie_values->cookie_desired > 0))) {
		u8 *c;
		u32 *mess = &tmp_ext.cookie_bakery[COOKIE_DIGEST_WORDS];
		int l = tmp_opt.cookie_plus - TCPOLEN_COOKIE_BASE;

		if (tcp_cookie_generator(&tmp_ext.cookie_bakery[0]) != 0)
			goto drop_and_release;

		/* Secret recipe starts with IP addresses */
		*mess++ ^= (__force u32)daddr;
		*mess++ ^= (__force u32)saddr;

		/* plus variable length Initiator Cookie */
		c = (u8 *)mess;
		while (l-- > 0)
			*c++ ^= *hash_location++;

#ifdef CONFIG_SYN_COOKIES
		want_cookie = 0;	/* not our kind of cookie */
#endif
		tmp_ext.cookie_out_never = 0; /* false */
		tmp_ext.cookie_plus = tmp_opt.cookie_plus;
	} else if (!tp->rx_opt.cookie_in_always) {
		/* redundant indications, but ensure initialization. */
		tmp_ext.cookie_out_never = 1; /* true */
		tmp_ext.cookie_plus = 0;
	} else {
		goto drop_and_release;
	}
	tmp_ext.cookie_in_always = tp->rx_opt.cookie_in_always;

	if (want_cookie && !tmp_opt.saw_tstamp)
		tcp_clear_options(&tmp_opt);

	tmp_opt.tstamp_ok = tmp_opt.saw_tstamp;
	tcp_openreq_init(req, &tmp_opt, skb);

	ireq = inet_rsk(req);
	ireq->loc_addr = daddr;
	ireq->rmt_addr = saddr;
	ireq->no_srccheck = inet_sk(sk)->transparent;
	ireq->opt = tcp_v4_save_options(sk, skb);

	if (security_inet_conn_request(sk, skb, req))
		goto drop_and_free;

	if (!want_cookie || tmp_opt.tstamp_ok)
		TCP_ECN_create_request(req, tcp_hdr(skb));

	if (want_cookie) {
		isn = cookie_v4_init_sequence(sk, skb, &req->mss);
		req->cookie_ts = tmp_opt.tstamp_ok;
	} else if (!isn) {
		struct inet_peer *peer = NULL;
		struct flowi4 fl4;

		/* VJ's idea. We save last timestamp seen
		 * from the destination in peer table, when entering
		 * state TIME-WAIT, and check against it before
		 * accepting new connection request.
		 *
		 * If "isn" is not zero, this request hit alive
		 * timewait bucket, so that all the necessary checks
		 * are made in the function processing timewait state.
		 */
		if (tmp_opt.saw_tstamp &&
		    tcp_death_row.sysctl_tw_recycle &&
		    (dst = inet_csk_route_req(sk, &fl4, req)) != NULL &&
		    fl4.daddr == saddr &&
		    (peer = rt_get_peer((struct rtable *)dst, fl4.daddr)) != NULL) {
			inet_peer_refcheck(peer);
			if ((u32)get_seconds() - peer->tcp_ts_stamp < TCP_PAWS_MSL &&
			    (s32)(peer->tcp_ts - req->ts_recent) >
							TCP_PAWS_WINDOW) {
				NET_INC_STATS_BH(sock_net(sk), LINUX_MIB_PAWSPASSIVEREJECTED);
				goto drop_and_release;
			}
		}
		/* Kill the following clause, if you dislike this way. */
		else if (!sysctl_tcp_syncookies &&
			 (sysctl_max_syn_backlog - inet_csk_reqsk_queue_len(sk) <
			  (sysctl_max_syn_backlog >> 2)) &&
			 (!peer || !peer->tcp_ts_stamp) &&
			 (!dst || !dst_metric(dst, RTAX_RTT))) {
			/* Without syncookies last quarter of
			 * backlog is filled with destinations,
			 * proven to be alive.
			 * It means that we continue to communicate
			 * to destinations, already remembered
			 * to the moment of synflood.
			 */
			LIMIT_NETDEBUG(KERN_DEBUG "TCP: drop open request from %pI4/%u\n",
				       &saddr, ntohs(tcp_hdr(skb)->source));
			goto drop_and_release;
		}

		isn = tcp_v4_init_sequence(skb);
	}
	tcp_rsk(req)->snt_isn = isn;

	if (tcp_v4_send_synack(sk, dst, req,
			       (struct request_values *)&tmp_ext) ||
	    want_cookie)
		goto drop_and_free;

	inet_csk_reqsk_queue_hash_add(sk, req, TCP_TIMEOUT_INIT);
	return 0;

drop_and_release:
	dst_release(dst);
drop_and_free:
	reqsk_free(req);
drop:
	return 0;
}
EXPORT_SYMBOL(tcp_v4_conn_request);


/*
 * The three way handshake has completed - we got a valid synack -
 * now create the new socket.
 */
struct sock *tcp_v4_syn_recv_sock(struct sock *sk, struct sk_buff *skb,
				  struct request_sock *req,
				  struct dst_entry *dst)
{
	struct inet_request_sock *ireq;
	struct inet_sock *newinet;
	struct tcp_sock *newtp;
	struct sock *newsk;
#ifdef CONFIG_TCP_MD5SIG
	struct tcp_md5sig_key *key;
#endif
	struct ip_options_rcu *inet_opt;

	if (sk_acceptq_is_full(sk))
		goto exit_overflow;

	newsk = tcp_create_openreq_child(sk, req, skb);
	if (!newsk)
		goto exit_nonewsk;

	newsk->sk_gso_type = SKB_GSO_TCPV4;

	newtp		      = tcp_sk(newsk);
	newinet		      = inet_sk(newsk);
	ireq		      = inet_rsk(req);
	newinet->inet_daddr   = ireq->rmt_addr;
	newinet->inet_rcv_saddr = ireq->loc_addr;
	newinet->inet_saddr	      = ireq->loc_addr;
	inet_opt	      = ireq->opt;
	rcu_assign_pointer(newinet->inet_opt, inet_opt);
	ireq->opt	      = NULL;
	newinet->mc_index     = inet_iif(skb);
	newinet->mc_ttl	      = ip_hdr(skb)->ttl;
	inet_csk(newsk)->icsk_ext_hdr_len = 0;
	if (inet_opt)
		inet_csk(newsk)->icsk_ext_hdr_len = inet_opt->opt.optlen;
	newinet->inet_id = newtp->write_seq ^ jiffies;

	if (!dst) {
		dst = inet_csk_route_child_sock(sk, newsk, req);
		if (!dst)
			goto put_and_exit;
	} else {
		/* syncookie case : see end of cookie_v4_check() */
	}
	sk_setup_caps(newsk, dst);

	tcp_mtup_init(newsk);
	tcp_sync_mss(newsk, dst_mtu(dst));
	newtp->advmss = dst_metric_advmss(dst);
	if (tcp_sk(sk)->rx_opt.user_mss &&
	    tcp_sk(sk)->rx_opt.user_mss < newtp->advmss)
		newtp->advmss = tcp_sk(sk)->rx_opt.user_mss;

	tcp_initialize_rcv_mss(newsk);

#ifdef CONFIG_TCP_MD5SIG
	/* Copy over the MD5 key from the original socket */
	key = tcp_v4_md5_do_lookup(sk, newinet->inet_daddr);
	if (key != NULL) {
		/*
		 * We're using one, so create a matching key
		 * on the newsk structure. If we fail to get
		 * memory, then we end up not copying the key
		 * across. Shucks.
		 */
		char *newkey = kmemdup(key->key, key->keylen, GFP_ATOMIC);
		if (newkey != NULL)
			tcp_v4_md5_do_add(newsk, newinet->inet_daddr,
					  newkey, key->keylen);
		sk_nocaps_add(newsk, NETIF_F_GSO_MASK);
	}
#endif

	if (__inet_inherit_port(sk, newsk) < 0)
		goto put_and_exit;
	__inet_hash_nolisten(newsk, NULL);

	return newsk;

exit_overflow:
	NET_INC_STATS_BH(sock_net(sk), LINUX_MIB_LISTENOVERFLOWS);
exit_nonewsk:
	dst_release(dst);
exit:
	NET_INC_STATS_BH(sock_net(sk), LINUX_MIB_LISTENDROPS);
	return NULL;
put_and_exit:
	sock_put(newsk);
	goto exit;
}
EXPORT_SYMBOL(tcp_v4_syn_recv_sock);

static struct sock *tcp_v4_hnd_req(struct sock *sk, struct sk_buff *skb)
{
	struct tcphdr *th = tcp_hdr(skb);
	const struct iphdr *iph = ip_hdr(skb);
	struct sock *nsk;
	struct request_sock **prev;
	/* Find possible connection requests. */
	struct request_sock *req = inet_csk_search_req(sk, &prev, th->source,
						       iph->saddr, iph->daddr);
	if (req)
		return tcp_check_req(sk, skb, req, prev);

	nsk = inet_lookup_established(sock_net(sk), &tcp_hashinfo, iph->saddr,
			th->source, iph->daddr, th->dest, inet_iif(skb));

	if (nsk) {
		if (nsk->sk_state != TCP_TIME_WAIT) {
			bh_lock_sock(nsk);
			return nsk;
		}
		inet_twsk_put(inet_twsk(nsk));
		return NULL;
	}

#ifdef CONFIG_SYN_COOKIES
	if (!th->syn)
		sk = cookie_v4_check(sk, skb, &(IPCB(skb)->opt));
#endif
	return sk;
}

static __sum16 tcp_v4_checksum_init(struct sk_buff *skb)
{
	const struct iphdr *iph = ip_hdr(skb);

	if (skb->ip_summed == CHECKSUM_COMPLETE) {
		if (!tcp_v4_check(skb->len, iph->saddr,
				  iph->daddr, skb->csum)) {
			skb->ip_summed = CHECKSUM_UNNECESSARY;
			return 0;
		}
	}

	skb->csum = csum_tcpudp_nofold(iph->saddr, iph->daddr,
				       skb->len, IPPROTO_TCP, 0);

	if (skb->len <= 76) {
		return __skb_checksum_complete(skb);
	}
	return 0;
}


/* The socket must have it's spinlock held when we get
 * here.
 *
 * We have a potential double-lock case here, so even when
 * doing backlog processing we use the BH locking scheme.
 * This is because we cannot sleep with the original spinlock
 * held.
 */
int tcp_v4_do_rcv(struct sock *sk, struct sk_buff *skb)
{
	struct sock *rsk;
#ifdef CONFIG_TCP_MD5SIG
	/*
	 * We really want to reject the packet as early as possible
	 * if:
	 *  o We're expecting an MD5'd packet and this is no MD5 tcp option
	 *  o There is an MD5 option and we're not expecting one
	 */
	if (tcp_v4_inbound_md5_hash(sk, skb))
		goto discard;
#endif

	if (sk->sk_state == TCP_ESTABLISHED) { /* Fast path */
		sock_rps_save_rxhash(sk, skb->rxhash);
		if (tcp_rcv_established(sk, skb, tcp_hdr(skb), skb->len)) {
			rsk = sk;
			goto reset;
		}
		return 0;
	}

	if (skb->len < tcp_hdrlen(skb) || tcp_checksum_complete(skb))
		goto csum_err;

	if (sk->sk_state == TCP_LISTEN) {
		struct sock *nsk = tcp_v4_hnd_req(sk, skb);
		if (!nsk)
			goto discard;

		if (nsk != sk) {
			sock_rps_save_rxhash(nsk, skb->rxhash);
			if (tcp_child_process(sk, nsk, skb)) {
				rsk = nsk;
				goto reset;
			}
			return 0;
		}
	} else
		sock_rps_save_rxhash(sk, skb->rxhash);

	if (tcp_rcv_state_process(sk, skb, tcp_hdr(skb), skb->len)) {
		rsk = sk;
		goto reset;
	}
	return 0;

reset:
	tcp_v4_send_reset(rsk, skb);
discard:
	kfree_skb(skb);
	/* Be careful here. If this function gets more complicated and
	 * gcc suffers from register pressure on the x86, sk (in %ebx)
	 * might be destroyed here. This current version compiles correctly,
	 * but you have been warned.
	 */
	return 0;

csum_err:
	TCP_INC_STATS_BH(sock_net(sk), TCP_MIB_INERRS);
	goto discard;
}
EXPORT_SYMBOL(tcp_v4_do_rcv);

/*
 *	From tcp_input.c
 */

int tcp_v4_rcv(struct sk_buff *skb)
{
	const struct iphdr *iph;
	struct tcphdr *th;
	struct sock *sk;
	int ret;
	struct net *net = dev_net(skb->dev);

	if (skb->pkt_type != PACKET_HOST)
		goto discard_it;

	/* Count it even if it's bad */
	TCP_INC_STATS_BH(net, TCP_MIB_INSEGS);

	if (!pskb_may_pull(skb, sizeof(struct tcphdr)))
		goto discard_it;

	th = tcp_hdr(skb);

	if (th->doff < sizeof(struct tcphdr) / 4)
		goto bad_packet;
	if (!pskb_may_pull(skb, th->doff * 4))
		goto discard_it;

	/* An explanation is required here, I think.
	 * Packet length and doff are validated by header prediction,
	 * provided case of th->doff==0 is eliminated.
	 * So, we defer the checks. */
	if (!skb_csum_unnecessary(skb) && tcp_v4_checksum_init(skb))
		goto bad_packet;

	th = tcp_hdr(skb);
	iph = ip_hdr(skb);
	TCP_SKB_CB(skb)->seq = ntohl(th->seq);
	TCP_SKB_CB(skb)->end_seq = (TCP_SKB_CB(skb)->seq + th->syn + th->fin +
				    skb->len - th->doff * 4);
	TCP_SKB_CB(skb)->ack_seq = ntohl(th->ack_seq);
	TCP_SKB_CB(skb)->when	 = 0;
	TCP_SKB_CB(skb)->flags	 = iph->tos;
	TCP_SKB_CB(skb)->sacked	 = 0;

	sk = __inet_lookup_skb(&tcp_hashinfo, skb, th->source, th->dest);
	if (!sk)
		goto no_tcp_socket;

process:
	if (sk->sk_state == TCP_TIME_WAIT)
		goto do_time_wait;

	if (unlikely(iph->ttl < inet_sk(sk)->min_ttl)) {
		NET_INC_STATS_BH(net, LINUX_MIB_TCPMINTTLDROP);
		goto discard_and_relse;
	}

	if (!xfrm4_policy_check(sk, XFRM_POLICY_IN, skb))
		goto discard_and_relse;
	nf_reset(skb);

	if (sk_filter(sk, skb))
		goto discard_and_relse;

	skb->dev = NULL;

	bh_lock_sock_nested(sk);
	ret = 0;
	if (!sock_owned_by_user(sk)) {
#ifdef CONFIG_NET_DMA
		struct tcp_sock *tp = tcp_sk(sk);
		if (!tp->ucopy.dma_chan && tp->ucopy.pinned_list)
			tp->ucopy.dma_chan = dma_find_channel(DMA_MEMCPY);
		if (tp->ucopy.dma_chan)
			ret = tcp_v4_do_rcv(sk, skb);
		else
#endif
		{
			if (!tcp_prequeue(sk, skb))
				ret = tcp_v4_do_rcv(sk, skb);
		}
	} else if (unlikely(sk_add_backlog(sk, skb))) {
		bh_unlock_sock(sk);
		NET_INC_STATS_BH(net, LINUX_MIB_TCPBACKLOGDROP);
		goto discard_and_relse;
	}
	bh_unlock_sock(sk);

	sock_put(sk);

	return ret;

no_tcp_socket:
	if (!xfrm4_policy_check(NULL, XFRM_POLICY_IN, skb))
		goto discard_it;

	if (skb->len < (th->doff << 2) || tcp_checksum_complete(skb)) {
bad_packet:
		TCP_INC_STATS_BH(net, TCP_MIB_INERRS);
	} else {
		tcp_v4_send_reset(NULL, skb);
	}

discard_it:
	/* Discard frame. */
	kfree_skb(skb);
	return 0;

discard_and_relse:
	sock_put(sk);
	goto discard_it;

do_time_wait:
	if (!xfrm4_policy_check(NULL, XFRM_POLICY_IN, skb)) {
		inet_twsk_put(inet_twsk(sk));
		goto discard_it;
	}

	if (skb->len < (th->doff << 2) || tcp_checksum_complete(skb)) {
		TCP_INC_STATS_BH(net, TCP_MIB_INERRS);
		inet_twsk_put(inet_twsk(sk));
		goto discard_it;
	}
	switch (tcp_timewait_state_process(inet_twsk(sk), skb, th)) {
	case TCP_TW_SYN: {
		struct sock *sk2 = inet_lookup_listener(dev_net(skb->dev),
							&tcp_hashinfo,
							iph->daddr, th->dest,
							inet_iif(skb));
		if (sk2) {
			inet_twsk_deschedule(inet_twsk(sk), &tcp_death_row);
			inet_twsk_put(inet_twsk(sk));
			sk = sk2;
			goto process;
		}
		/* Fall through to ACK */
	}
	case TCP_TW_ACK:
		tcp_v4_timewait_ack(sk, skb);
		break;
	case TCP_TW_RST:
		goto no_tcp_socket;
	case TCP_TW_SUCCESS:;
	}
	goto discard_it;
}

struct inet_peer *tcp_v4_get_peer(struct sock *sk, bool *release_it)
{
	struct rtable *rt = (struct rtable *) __sk_dst_get(sk);
	struct inet_sock *inet = inet_sk(sk);
	struct inet_peer *peer;

	if (!rt ||
	    inet->cork.fl.u.ip4.daddr != inet->inet_daddr) {
		peer = inet_getpeer_v4(inet->inet_daddr, 1);
		*release_it = true;
	} else {
		if (!rt->peer)
			rt_bind_peer(rt, inet->inet_daddr, 1);
		peer = rt->peer;
		*release_it = false;
	}

	return peer;
}
EXPORT_SYMBOL(tcp_v4_get_peer);

void *tcp_v4_tw_get_peer(struct sock *sk)
{
	struct inet_timewait_sock *tw = inet_twsk(sk);

	return inet_getpeer_v4(tw->tw_daddr, 1);
}
EXPORT_SYMBOL(tcp_v4_tw_get_peer);

static struct timewait_sock_ops tcp_timewait_sock_ops = {
	.twsk_obj_size	= sizeof(struct tcp_timewait_sock),
	.twsk_unique	= tcp_twsk_unique,
	.twsk_destructor= tcp_twsk_destructor,
	.twsk_getpeer	= tcp_v4_tw_get_peer,
};

const struct inet_connection_sock_af_ops ipv4_specific = {
	.queue_xmit	   = ip_queue_xmit,
	.send_check	   = tcp_v4_send_check,
	.rebuild_header	   = inet_sk_rebuild_header,
	.conn_request	   = tcp_v4_conn_request,
	.syn_recv_sock	   = tcp_v4_syn_recv_sock,
	.get_peer	   = tcp_v4_get_peer,
	.net_header_len	   = sizeof(struct iphdr),
	.setsockopt	   = ip_setsockopt,
	.getsockopt	   = ip_getsockopt,
	.addr2sockaddr	   = inet_csk_addr2sockaddr,
	.sockaddr_len	   = sizeof(struct sockaddr_in),
	.bind_conflict	   = inet_csk_bind_conflict,
#ifdef CONFIG_COMPAT
	.compat_setsockopt = compat_ip_setsockopt,
	.compat_getsockopt = compat_ip_getsockopt,
#endif
};
EXPORT_SYMBOL(ipv4_specific);

#ifdef CONFIG_TCP_MD5SIG
static const struct tcp_sock_af_ops tcp_sock_ipv4_specific = {
	.md5_lookup		= tcp_v4_md5_lookup,
	.calc_md5_hash		= tcp_v4_md5_hash_skb,
	.md5_add		= tcp_v4_md5_add_func,
	.md5_parse		= tcp_v4_parse_md5_keys,
};
#endif

/* NOTE: A lot of things set to zero explicitly by call to
 *       sk_alloc() so need not be done here.
 */
static int tcp_v4_init_sock(struct sock *sk)
{
	struct inet_connection_sock *icsk = inet_csk(sk);
	struct tcp_sock *tp = tcp_sk(sk);

	skb_queue_head_init(&tp->out_of_order_queue);
	tcp_init_xmit_timers(sk);
	tcp_prequeue_init(tp);

	icsk->icsk_rto = TCP_TIMEOUT_INIT;
	tp->mdev = TCP_TIMEOUT_INIT;

	/* So many TCP implementations out there (incorrectly) count the
	 * initial SYN frame in their delayed-ACK and congestion control
	 * algorithms that we must have the following bandaid to talk
	 * efficiently to them.  -DaveM
	 */
	tp->snd_cwnd = 2;

	/* See draft-stevens-tcpca-spec-01 for discussion of the
	 * initialization of these values.
	 */
	tp->snd_ssthresh = TCP_INFINITE_SSTHRESH;
	tp->snd_cwnd_clamp = ~0;
	tp->mss_cache = TCP_MSS_DEFAULT;

	tp->reordering = sysctl_tcp_reordering;
	icsk->icsk_ca_ops = &tcp_init_congestion_ops;

	sk->sk_state = TCP_CLOSE;

	sk->sk_write_space = sk_stream_write_space;
	sock_set_flag(sk, SOCK_USE_WRITE_QUEUE);

	icsk->icsk_af_ops = &ipv4_specific;
	icsk->icsk_sync_mss = tcp_sync_mss;
#ifdef CONFIG_TCP_MD5SIG
	tp->af_specific = &tcp_sock_ipv4_specific;
#endif

	/* TCP Cookie Transactions */
	if (sysctl_tcp_cookie_size > 0) {
		/* Default, cookies without s_data_payload. */
		tp->cookie_values =
			kzalloc(sizeof(*tp->cookie_values),
				sk->sk_allocation);
		if (tp->cookie_values != NULL)
			kref_init(&tp->cookie_values->kref);
	}
	/* Presumed zeroed, in order of appearance:
	 *	cookie_in_always, cookie_out_never,
	 *	s_data_constant, s_data_in, s_data_out
	 */
	sk->sk_sndbuf = sysctl_tcp_wmem[1];
	sk->sk_rcvbuf = sysctl_tcp_rmem[1];

	local_bh_disable();
	percpu_counter_inc(&tcp_sockets_allocated);
	local_bh_enable();

	return 0;
}

void tcp_v4_destroy_sock(struct sock *sk)
{
	struct tcp_sock *tp = tcp_sk(sk);

	tcp_clear_xmit_timers(sk);

	tcp_cleanup_congestion_control(sk);

	/* Cleanup up the write buffer. */
	tcp_write_queue_purge(sk);

	/* Cleans up our, hopefully empty, out_of_order_queue. */
	__skb_queue_purge(&tp->out_of_order_queue);

#ifdef CONFIG_TCP_MD5SIG
	/* Clean up the MD5 key list, if any */
	if (tp->md5sig_info) {
		tcp_v4_clear_md5_list(sk);
		kfree(tp->md5sig_info);
		tp->md5sig_info = NULL;
	}
#endif

#ifdef CONFIG_NET_DMA
	/* Cleans up our sk_async_wait_queue */
	__skb_queue_purge(&sk->sk_async_wait_queue);
#endif

	/* Clean prequeue, it must be empty really */
	__skb_queue_purge(&tp->ucopy.prequeue);

	/* Clean up a referenced TCP bind bucket. */
	if (inet_csk(sk)->icsk_bind_hash)
		inet_put_port(sk);

	/*
	 * If sendmsg cached page exists, toss it.
	 */
	if (sk->sk_sndmsg_page) {
		__free_page(sk->sk_sndmsg_page);
		sk->sk_sndmsg_page = NULL;
	}

	/* TCP Cookie Transactions */
	if (tp->cookie_values != NULL) {
		kref_put(&tp->cookie_values->kref,
			 tcp_cookie_values_release);
		tp->cookie_values = NULL;
	}

	percpu_counter_dec(&tcp_sockets_allocated);
}
EXPORT_SYMBOL(tcp_v4_destroy_sock);

#ifdef CONFIG_PROC_FS
/* Proc filesystem TCP sock list dumping. */

static inline struct inet_timewait_sock *tw_head(struct hlist_nulls_head *head)
{
	return hlist_nulls_empty(head) ? NULL :
		list_entry(head->first, struct inet_timewait_sock, tw_node);
}

static inline struct inet_timewait_sock *tw_next(struct inet_timewait_sock *tw)
{
	return !is_a_nulls(tw->tw_node.next) ?
		hlist_nulls_entry(tw->tw_node.next, typeof(*tw), tw_node) : NULL;
}

/*
 * Get next listener socket follow cur.  If cur is NULL, get first socket
 * starting from bucket given in st->bucket; when st->bucket is zero the
 * very first socket in the hash table is returned.
 */
static void *listening_get_next(struct seq_file *seq, void *cur)
{
	struct inet_connection_sock *icsk;
	struct hlist_nulls_node *node;
	struct sock *sk = cur;
	struct inet_listen_hashbucket *ilb;
	struct tcp_iter_state *st = seq->private;
	struct net *net = seq_file_net(seq);

	if (!sk) {
		ilb = &tcp_hashinfo.listening_hash[st->bucket];
		spin_lock_bh(&ilb->lock);
		sk = sk_nulls_head(&ilb->head);
		st->offset = 0;
		goto get_sk;
	}
	ilb = &tcp_hashinfo.listening_hash[st->bucket];
	++st->num;
	++st->offset;

	if (st->state == TCP_SEQ_STATE_OPENREQ) {
		struct request_sock *req = cur;

		icsk = inet_csk(st->syn_wait_sk);
		req = req->dl_next;
		while (1) {
			while (req) {
				if (req->rsk_ops->family == st->family) {
					cur = req;
					goto out;
				}
				req = req->dl_next;
			}
			if (++st->sbucket >= icsk->icsk_accept_queue.listen_opt->nr_table_entries)
				break;
get_req:
			req = icsk->icsk_accept_queue.listen_opt->syn_table[st->sbucket];
		}
		sk	  = sk_nulls_next(st->syn_wait_sk);
		st->state = TCP_SEQ_STATE_LISTENING;
		read_unlock_bh(&icsk->icsk_accept_queue.syn_wait_lock);
	} else {
		icsk = inet_csk(sk);
		read_lock_bh(&icsk->icsk_accept_queue.syn_wait_lock);
		if (reqsk_queue_len(&icsk->icsk_accept_queue))
			goto start_req;
		read_unlock_bh(&icsk->icsk_accept_queue.syn_wait_lock);
		sk = sk_nulls_next(sk);
	}
get_sk:
	sk_nulls_for_each_from(sk, node) {
		if (!net_eq(sock_net(sk), net))
			continue;
		if (sk->sk_family == st->family) {
			cur = sk;
			goto out;
		}
		icsk = inet_csk(sk);
		read_lock_bh(&icsk->icsk_accept_queue.syn_wait_lock);
		if (reqsk_queue_len(&icsk->icsk_accept_queue)) {
start_req:
			st->uid		= sock_i_uid(sk);
			st->syn_wait_sk = sk;
			st->state	= TCP_SEQ_STATE_OPENREQ;
			st->sbucket	= 0;
			goto get_req;
		}
		read_unlock_bh(&icsk->icsk_accept_queue.syn_wait_lock);
	}
	spin_unlock_bh(&ilb->lock);
	st->offset = 0;
	if (++st->bucket < INET_LHTABLE_SIZE) {
		ilb = &tcp_hashinfo.listening_hash[st->bucket];
		spin_lock_bh(&ilb->lock);
		sk = sk_nulls_head(&ilb->head);
		goto get_sk;
	}
	cur = NULL;
out:
	return cur;
}

static void *listening_get_idx(struct seq_file *seq, loff_t *pos)
{
	struct tcp_iter_state *st = seq->private;
	void *rc;

	st->bucket = 0;
	st->offset = 0;
	rc = listening_get_next(seq, NULL);

	while (rc && *pos) {
		rc = listening_get_next(seq, rc);
		--*pos;
	}
	return rc;
}

static inline int empty_bucket(struct tcp_iter_state *st)
{
	return hlist_nulls_empty(&tcp_hashinfo.ehash[st->bucket].chain) &&
		hlist_nulls_empty(&tcp_hashinfo.ehash[st->bucket].twchain);
}

/*
 * Get first established socket starting from bucket given in st->bucket.
 * If st->bucket is zero, the very first socket in the hash is returned.
 */
static void *established_get_first(struct seq_file *seq)
{
	struct tcp_iter_state *st = seq->private;
	struct net *net = seq_file_net(seq);
	void *rc = NULL;

	st->offset = 0;
	for (; st->bucket <= tcp_hashinfo.ehash_mask; ++st->bucket) {
		struct sock *sk;
		struct hlist_nulls_node *node;
		struct inet_timewait_sock *tw;
		spinlock_t *lock = inet_ehash_lockp(&tcp_hashinfo, st->bucket);

		/* Lockless fast path for the common case of empty buckets */
		if (empty_bucket(st))
			continue;

		spin_lock_bh(lock);
		sk_nulls_for_each(sk, node, &tcp_hashinfo.ehash[st->bucket].chain) {
			if (sk->sk_family != st->family ||
			    !net_eq(sock_net(sk), net)) {
				continue;
			}
			rc = sk;
			goto out;
		}
		st->state = TCP_SEQ_STATE_TIME_WAIT;
		inet_twsk_for_each(tw, node,
				   &tcp_hashinfo.ehash[st->bucket].twchain) {
			if (tw->tw_family != st->family ||
			    !net_eq(twsk_net(tw), net)) {
				continue;
			}
			rc = tw;
			goto out;
		}
		spin_unlock_bh(lock);
		st->state = TCP_SEQ_STATE_ESTABLISHED;
	}
out:
	return rc;
}

static void *established_get_next(struct seq_file *seq, void *cur)
{
	struct sock *sk = cur;
	struct inet_timewait_sock *tw;
	struct hlist_nulls_node *node;
	struct tcp_iter_state *st = seq->private;
	struct net *net = seq_file_net(seq);

	++st->num;
	++st->offset;

	if (st->state == TCP_SEQ_STATE_TIME_WAIT) {
		tw = cur;
		tw = tw_next(tw);
get_tw:
		while (tw && (tw->tw_family != st->family || !net_eq(twsk_net(tw), net))) {
			tw = tw_next(tw);
		}
		if (tw) {
			cur = tw;
			goto out;
		}
		spin_unlock_bh(inet_ehash_lockp(&tcp_hashinfo, st->bucket));
		st->state = TCP_SEQ_STATE_ESTABLISHED;

		/* Look for next non empty bucket */
		st->offset = 0;
		while (++st->bucket <= tcp_hashinfo.ehash_mask &&
				empty_bucket(st))
			;
		if (st->bucket > tcp_hashinfo.ehash_mask)
			return NULL;

		spin_lock_bh(inet_ehash_lockp(&tcp_hashinfo, st->bucket));
		sk = sk_nulls_head(&tcp_hashinfo.ehash[st->bucket].chain);
	} else
		sk = sk_nulls_next(sk);

	sk_nulls_for_each_from(sk, node) {
		if (sk->sk_family == st->family && net_eq(sock_net(sk), net))
			goto found;
	}

	st->state = TCP_SEQ_STATE_TIME_WAIT;
	tw = tw_head(&tcp_hashinfo.ehash[st->bucket].twchain);
	goto get_tw;
found:
	cur = sk;
out:
	return cur;
}

static void *established_get_idx(struct seq_file *seq, loff_t pos)
{
	struct tcp_iter_state *st = seq->private;
	void *rc;

	st->bucket = 0;
	rc = established_get_first(seq);

	while (rc && pos) {
		rc = established_get_next(seq, rc);
		--pos;
	}
	return rc;
}

static void *tcp_get_idx(struct seq_file *seq, loff_t pos)
{
	void *rc;
	struct tcp_iter_state *st = seq->private;

	st->state = TCP_SEQ_STATE_LISTENING;
	rc	  = listening_get_idx(seq, &pos);

	if (!rc) {
		st->state = TCP_SEQ_STATE_ESTABLISHED;
		rc	  = established_get_idx(seq, pos);
	}

	return rc;
}

static void *tcp_seek_last_pos(struct seq_file *seq)
{
	struct tcp_iter_state *st = seq->private;
	int offset = st->offset;
	int orig_num = st->num;
	void *rc = NULL;

	switch (st->state) {
	case TCP_SEQ_STATE_OPENREQ:
	case TCP_SEQ_STATE_LISTENING:
		if (st->bucket >= INET_LHTABLE_SIZE)
			break;
		st->state = TCP_SEQ_STATE_LISTENING;
		rc = listening_get_next(seq, NULL);
		while (offset-- && rc)
			rc = listening_get_next(seq, rc);
		if (rc)
			break;
		st->bucket = 0;
		/* Fallthrough */
	case TCP_SEQ_STATE_ESTABLISHED:
	case TCP_SEQ_STATE_TIME_WAIT:
		st->state = TCP_SEQ_STATE_ESTABLISHED;
		if (st->bucket > tcp_hashinfo.ehash_mask)
			break;
		rc = established_get_first(seq);
		while (offset-- && rc)
			rc = established_get_next(seq, rc);
	}

	st->num = orig_num;

	return rc;
}

static void *tcp_seq_start(struct seq_file *seq, loff_t *pos)
{
	struct tcp_iter_state *st = seq->private;
	void *rc;

	if (*pos && *pos == st->last_pos) {
		rc = tcp_seek_last_pos(seq);
		if (rc)
			goto out;
	}

	st->state = TCP_SEQ_STATE_LISTENING;
	st->num = 0;
	st->bucket = 0;
	st->offset = 0;
	rc = *pos ? tcp_get_idx(seq, *pos - 1) : SEQ_START_TOKEN;

out:
	st->last_pos = *pos;
	return rc;
}

static void *tcp_seq_next(struct seq_file *seq, void *v, loff_t *pos)
{
	struct tcp_iter_state *st = seq->private;
	void *rc = NULL;

	if (v == SEQ_START_TOKEN) {
		rc = tcp_get_idx(seq, 0);
		goto out;
	}

	switch (st->state) {
	case TCP_SEQ_STATE_OPENREQ:
	case TCP_SEQ_STATE_LISTENING:
		rc = listening_get_next(seq, v);
		if (!rc) {
			st->state = TCP_SEQ_STATE_ESTABLISHED;
			st->bucket = 0;
			st->offset = 0;
			rc	  = established_get_first(seq);
		}
		break;
	case TCP_SEQ_STATE_ESTABLISHED:
	case TCP_SEQ_STATE_TIME_WAIT:
		rc = established_get_next(seq, v);
		break;
	}
out:
	++*pos;
	st->last_pos = *pos;
	return rc;
}

static void tcp_seq_stop(struct seq_file *seq, void *v)
{
	struct tcp_iter_state *st = seq->private;

	switch (st->state) {
	case TCP_SEQ_STATE_OPENREQ:
		if (v) {
			struct inet_connection_sock *icsk = inet_csk(st->syn_wait_sk);
			read_unlock_bh(&icsk->icsk_accept_queue.syn_wait_lock);
		}
	case TCP_SEQ_STATE_LISTENING:
		if (v != SEQ_START_TOKEN)
			spin_unlock_bh(&tcp_hashinfo.listening_hash[st->bucket].lock);
		break;
	case TCP_SEQ_STATE_TIME_WAIT:
	case TCP_SEQ_STATE_ESTABLISHED:
		if (v)
			spin_unlock_bh(inet_ehash_lockp(&tcp_hashinfo, st->bucket));
		break;
	}
}

static int tcp_seq_open(struct inode *inode, struct file *file)
{
	struct tcp_seq_afinfo *afinfo = PDE(inode)->data;
	struct tcp_iter_state *s;
	int err;

	err = seq_open_net(inode, file, &afinfo->seq_ops,
			  sizeof(struct tcp_iter_state));
	if (err < 0)
		return err;

	s = ((struct seq_file *)file->private_data)->private;
	s->family		= afinfo->family;
	s->last_pos 		= 0;
	return 0;
}

int tcp_proc_register(struct net *net, struct tcp_seq_afinfo *afinfo)
{
	int rc = 0;
	struct proc_dir_entry *p;

	afinfo->seq_fops.open		= tcp_seq_open;
	afinfo->seq_fops.read		= seq_read;
	afinfo->seq_fops.llseek		= seq_lseek;
	afinfo->seq_fops.release	= seq_release_net;

	afinfo->seq_ops.start		= tcp_seq_start;
	afinfo->seq_ops.next		= tcp_seq_next;
	afinfo->seq_ops.stop		= tcp_seq_stop;

	p = proc_create_data(afinfo->name, S_IRUGO, net->proc_net,
			     &afinfo->seq_fops, afinfo);
	if (!p)
		rc = -ENOMEM;
	return rc;
}
EXPORT_SYMBOL(tcp_proc_register);

void tcp_proc_unregister(struct net *net, struct tcp_seq_afinfo *afinfo)
{
	proc_net_remove(net, afinfo->name);
}
EXPORT_SYMBOL(tcp_proc_unregister);

static void get_openreq4(struct sock *sk, struct request_sock *req,
			 struct seq_file *f, int i, int uid, int *len)
{
	const struct inet_request_sock *ireq = inet_rsk(req);
	int ttd = req->expires - jiffies;

	seq_printf(f, "%4d: %08X:%04X %08X:%04X"
		" %02X %08X:%08X %02X:%08lX %08X %5d %8d %u %d %pK%n",
		i,
		ireq->loc_addr,
		ntohs(inet_sk(sk)->inet_sport),
		ireq->rmt_addr,
		ntohs(ireq->rmt_port),
		TCP_SYN_RECV,
		0, 0, /* could print option size, but that is af dependent. */
		1,    /* timers active (only the expire timer) */
		jiffies_to_clock_t(ttd),
		req->retrans,
		uid,
		0,  /* non standard timer */
		0, /* open_requests have no inode */
		atomic_read(&sk->sk_refcnt),
		req,
		len);
}

static void get_tcp4_sock(struct sock *sk, struct seq_file *f, int i, int *len)
{
	int timer_active;
	unsigned long timer_expires;
	struct tcp_sock *tp = tcp_sk(sk);
	const struct inet_connection_sock *icsk = inet_csk(sk);
	struct inet_sock *inet = inet_sk(sk);
	__be32 dest = inet->inet_daddr;
	__be32 src = inet->inet_rcv_saddr;
	__u16 destp = ntohs(inet->inet_dport);
	__u16 srcp = ntohs(inet->inet_sport);
	int rx_queue;

	if (icsk->icsk_pending == ICSK_TIME_RETRANS) {
		timer_active	= 1;
		timer_expires	= icsk->icsk_timeout;
	} else if (icsk->icsk_pending == ICSK_TIME_PROBE0) {
		timer_active	= 4;
		timer_expires	= icsk->icsk_timeout;
	} else if (timer_pending(&sk->sk_timer)) {
		timer_active	= 2;
		timer_expires	= sk->sk_timer.expires;
	} else {
		timer_active	= 0;
		timer_expires = jiffies;
	}

	if (sk->sk_state == TCP_LISTEN)
		rx_queue = sk->sk_ack_backlog;
	else
		/*
		 * because we dont lock socket, we might find a transient negative value
		 */
		rx_queue = max_t(int, tp->rcv_nxt - tp->copied_seq, 0);

	seq_printf(f, "%4d: %08X:%04X %08X:%04X %02X %08X:%08X %02X:%08lX "
			"%08X %5d %8d %lu %d %pK %lu %lu %u %u %d%n",
		i, src, srcp, dest, destp, sk->sk_state,
		tp->write_seq - tp->snd_una,
		rx_queue,
		timer_active,
		jiffies_to_clock_t(timer_expires - jiffies),
		icsk->icsk_retransmits,
		sock_i_uid(sk),
		icsk->icsk_probes_out,
		sock_i_ino(sk),
		atomic_read(&sk->sk_refcnt), sk,
		jiffies_to_clock_t(icsk->icsk_rto),
		jiffies_to_clock_t(icsk->icsk_ack.ato),
		(icsk->icsk_ack.quick << 1) | icsk->icsk_ack.pingpong,
		tp->snd_cwnd,
		tcp_in_initial_slowstart(tp) ? -1 : tp->snd_ssthresh,
		len);
}

static void get_timewait4_sock(struct inet_timewait_sock *tw,
			       struct seq_file *f, int i, int *len)
{
	__be32 dest, src;
	__u16 destp, srcp;
	int ttd = tw->tw_ttd - jiffies;

	if (ttd < 0)
		ttd = 0;

	dest  = tw->tw_daddr;
	src   = tw->tw_rcv_saddr;
	destp = ntohs(tw->tw_dport);
	srcp  = ntohs(tw->tw_sport);

	seq_printf(f, "%4d: %08X:%04X %08X:%04X"
		" %02X %08X:%08X %02X:%08lX %08X %5d %8d %d %d %pK%n",
		i, src, srcp, dest, destp, tw->tw_substate, 0, 0,
		3, jiffies_to_clock_t(ttd), 0, 0, 0, 0,
		atomic_read(&tw->tw_refcnt), tw, len);
}

#define TMPSZ 150

static int tcp4_seq_show(struct seq_file *seq, void *v)
{
	struct tcp_iter_state *st;
	int len;

	if (v == SEQ_START_TOKEN) {
		seq_printf(seq, "%-*s\n", TMPSZ - 1,
			   "  sl  local_address rem_address   st tx_queue "
			   "rx_queue tr tm->when retrnsmt   uid  timeout "
			   "inode");
		goto out;
	}
	st = seq->private;

	switch (st->state) {
	case TCP_SEQ_STATE_LISTENING:
	case TCP_SEQ_STATE_ESTABLISHED:
		get_tcp4_sock(v, seq, st->num, &len);
		break;
	case TCP_SEQ_STATE_OPENREQ:
		get_openreq4(st->syn_wait_sk, v, seq, st->num, st->uid, &len);
		break;
	case TCP_SEQ_STATE_TIME_WAIT:
		get_timewait4_sock(v, seq, st->num, &len);
		break;
	}
	seq_printf(seq, "%*s\n", TMPSZ - 1 - len, "");
out:
	return 0;
}

static struct tcp_seq_afinfo tcp4_seq_afinfo = {
	.name		= "tcp",
	.family		= AF_INET,
	.seq_fops	= {
		.owner		= THIS_MODULE,
	},
	.seq_ops	= {
		.show		= tcp4_seq_show,
	},
};

static int __net_init tcp4_proc_init_net(struct net *net)
{
	return tcp_proc_register(net, &tcp4_seq_afinfo);
}

static void __net_exit tcp4_proc_exit_net(struct net *net)
{
	tcp_proc_unregister(net, &tcp4_seq_afinfo);
}

static struct pernet_operations tcp4_net_ops = {
	.init = tcp4_proc_init_net,
	.exit = tcp4_proc_exit_net,
};

int __init tcp4_proc_init(void)
{
	return register_pernet_subsys(&tcp4_net_ops);
}

void tcp4_proc_exit(void)
{
	unregister_pernet_subsys(&tcp4_net_ops);
}
#endif /* CONFIG_PROC_FS */

struct sk_buff **tcp4_gro_receive(struct sk_buff **head, struct sk_buff *skb)
{
	const struct iphdr *iph = skb_gro_network_header(skb);

	switch (skb->ip_summed) {
	case CHECKSUM_COMPLETE:
		if (!tcp_v4_check(skb_gro_len(skb), iph->saddr, iph->daddr,
				  skb->csum)) {
			skb->ip_summed = CHECKSUM_UNNECESSARY;
			break;
		}

		/* fall through */
	case CHECKSUM_NONE:
		NAPI_GRO_CB(skb)->flush = 1;
		return NULL;
	}

	return tcp_gro_receive(head, skb);
}

int tcp4_gro_complete(struct sk_buff *skb)
{
	const struct iphdr *iph = ip_hdr(skb);
	struct tcphdr *th = tcp_hdr(skb);

	th->check = ~tcp_v4_check(skb->len - skb_transport_offset(skb),
				  iph->saddr, iph->daddr, 0);
	skb_shinfo(skb)->gso_type = SKB_GSO_TCPV4;

	return tcp_gro_complete(skb);
}

struct proto tcp_prot = {
	.name			= "TCP",
	.owner			= THIS_MODULE,
	.close			= tcp_close,
	.connect		= tcp_v4_connect,
	.disconnect		= tcp_disconnect,
	.accept			= inet_csk_accept,
	.ioctl			= tcp_ioctl,
	.init			= tcp_v4_init_sock,
	.destroy		= tcp_v4_destroy_sock,
	.shutdown		= tcp_shutdown,
	.setsockopt		= tcp_setsockopt,
	.getsockopt		= tcp_getsockopt,
	.recvmsg		= tcp_recvmsg,
	.sendmsg		= tcp_sendmsg,
	.sendpage		= tcp_sendpage,
	.backlog_rcv		= tcp_v4_do_rcv,
	.hash			= inet_hash,
	.unhash			= inet_unhash,
	.get_port		= inet_csk_get_port,
	.enter_memory_pressure	= tcp_enter_memory_pressure,
	.sockets_allocated	= &tcp_sockets_allocated,
	.orphan_count		= &tcp_orphan_count,
	.memory_allocated	= &tcp_memory_allocated,
	.memory_pressure	= &tcp_memory_pressure,
	.sysctl_mem		= sysctl_tcp_mem,
	.sysctl_wmem		= sysctl_tcp_wmem,
	.sysctl_rmem		= sysctl_tcp_rmem,
	.max_header		= MAX_TCP_HEADER,
	.obj_size		= sizeof(struct tcp_sock),
	.slab_flags		= SLAB_DESTROY_BY_RCU,
	.twsk_prot		= &tcp_timewait_sock_ops,
	.rsk_prot		= &tcp_request_sock_ops,
	.h.hashinfo		= &tcp_hashinfo,
	.no_autobind		= true,
#ifdef CONFIG_COMPAT
	.compat_setsockopt	= compat_tcp_setsockopt,
	.compat_getsockopt	= compat_tcp_getsockopt,
#endif
};
EXPORT_SYMBOL(tcp_prot);


static int __net_init tcp_sk_init(struct net *net)
{
	return inet_ctl_sock_create(&net->ipv4.tcp_sock,
				    PF_INET, SOCK_RAW, IPPROTO_TCP, net);
}

static void __net_exit tcp_sk_exit(struct net *net)
{
	inet_ctl_sock_destroy(net->ipv4.tcp_sock);
}

static void __net_exit tcp_sk_exit_batch(struct list_head *net_exit_list)
{
	inet_twsk_purge(&tcp_hashinfo, &tcp_death_row, AF_INET);
}

static struct pernet_operations __net_initdata tcp_sk_ops = {
       .init	   = tcp_sk_init,
       .exit	   = tcp_sk_exit,
       .exit_batch = tcp_sk_exit_batch,
};

void __init tcp_v4_init(void)
{
	inet_hashinfo_init(&tcp_hashinfo);
	if (register_pernet_subsys(&tcp_sk_ops))
		panic("Failed to create the TCP control socket.\n");
}<|MERGE_RESOLUTION|>--- conflicted
+++ resolved
@@ -651,18 +651,11 @@
 	arg.csumoffset = offsetof(struct tcphdr, check) / 2;
 	arg.flags = (sk && inet_sk(sk)->transparent) ? IP_REPLY_ARG_NOSRCCHECK : 0;
 	/* When socket is gone, all binding information is lost.
-<<<<<<< HEAD
-	 * routing might fail in this case. using iif for oif to
-	 * make sure we can deliver it
-	 */
-	arg.bound_dev_if = sk ? sk->sk_bound_dev_if : inet_iif(skb);
-=======
 	 * routing might fail in this case. No choice here, if we choose to force
 	 * input interface, we will misroute in case of asymmetric route.
 	 */
 	if (sk)
 		arg.bound_dev_if = sk->sk_bound_dev_if;
->>>>>>> eda70fdf
 
 	net = dev_net(skb_dst(skb)->dev);
 	ip_send_reply(net->ipv4.tcp_sock, skb, ip_hdr(skb)->saddr,
