/*
 *  linux/include/linux/mmc/card.h
 *
 * This program is free software; you can redistribute it and/or modify
 * it under the terms of the GNU General Public License version 2 as
 * published by the Free Software Foundation.
 *
 *  Card driver specific definitions.
 */
#ifndef LINUX_MMC_CARD_H
#define LINUX_MMC_CARD_H

#include <linux/mmc/core.h>
#include <linux/mod_devicetable.h>

struct mmc_cid {
	unsigned int		manfid;
	char			prod_name[8];
	unsigned int		serial;
	unsigned short		oemid;
	unsigned short		year;
	unsigned char		hwrev;
	unsigned char		fwrev;
	unsigned char		month;
};

struct mmc_csd {
	unsigned char		structure;
	unsigned char		mmca_vsn;
	unsigned short		cmdclass;
	unsigned short		tacc_clks;
	unsigned int		tacc_ns;
	unsigned int		c_size;
	unsigned int		r2w_factor;
	unsigned int		max_dtr;
	unsigned int		erase_size;		/* In sectors */
	unsigned int		read_blkbits;
	unsigned int		write_blkbits;
	unsigned int		capacity;
	unsigned int		read_partial:1,
				read_misalign:1,
				write_partial:1,
				write_misalign:1;
};

struct mmc_ext_csd {
	u8			rev;
	u8			erase_group_def;
	u8			sec_feature_support;
	u8			rel_sectors;
	u8			rel_param;
	u8			part_config;
	unsigned int		part_time;		/* Units: ms */
	unsigned int		sa_timeout;		/* Units: 100ns */
	unsigned int		hs_max_dtr;
	unsigned int		sectors;
	unsigned int		card_type;
	unsigned int		hc_erase_size;		/* In sectors */
	unsigned int		hc_erase_timeout;	/* In milliseconds */
	unsigned int		sec_trim_mult;	/* Secure trim multiplier  */
	unsigned int		sec_erase_mult;	/* Secure erase multiplier */
	unsigned int		trim_timeout;		/* In milliseconds */
	bool			enhanced_area_en;	/* enable bit */
	unsigned long long	enhanced_area_offset;	/* Units: Byte */
	unsigned int		enhanced_area_size;	/* Units: KB */
	unsigned int		boot_size;		/* in bytes */
	u8			raw_partition_support;	/* 160 */
	u8			raw_erased_mem_count;	/* 181 */
	u8			raw_ext_csd_structure;	/* 194 */
	u8			raw_card_type;		/* 196 */
	u8			raw_s_a_timeout;		/* 217 */
	u8			raw_hc_erase_gap_size;	/* 221 */
	u8			raw_erase_timeout_mult;	/* 223 */
	u8			raw_hc_erase_grp_size;	/* 224 */
	u8			raw_sec_trim_mult;	/* 229 */
	u8			raw_sec_erase_mult;	/* 230 */
	u8			raw_sec_feature_support;/* 231 */
	u8			raw_trim_mult;		/* 232 */
	u8			raw_sectors[4];		/* 212 - 4 bytes */

	unsigned int		feature_support;
#define MMC_DISCARD_FEATURE	BIT(0)
};

struct sd_scr {
	unsigned char		sda_vsn;
	unsigned char		sda_spec3;
	unsigned char		bus_widths;
#define SD_SCR_BUS_WIDTH_1	(1<<0)
#define SD_SCR_BUS_WIDTH_4	(1<<2)
	unsigned char		cmds;
#define SD_SCR_CMD20_SUPPORT   (1<<0)
#define SD_SCR_CMD23_SUPPORT   (1<<1)
};

struct sd_ssr {
	unsigned int		au;			/* In sectors */
	unsigned int		erase_timeout;		/* In milliseconds */
	unsigned int		erase_offset;		/* In milliseconds */
};

struct sd_switch_caps {
	unsigned int		hs_max_dtr;
	unsigned int		uhs_max_dtr;
#define UHS_SDR104_MAX_DTR	208000000
#define UHS_SDR50_MAX_DTR	100000000
#define UHS_DDR50_MAX_DTR	50000000
#define UHS_SDR25_MAX_DTR	UHS_DDR50_MAX_DTR
#define UHS_SDR12_MAX_DTR	25000000
	unsigned int		sd3_bus_mode;
#define UHS_SDR12_BUS_SPEED	0
#define UHS_SDR25_BUS_SPEED	1
#define UHS_SDR50_BUS_SPEED	2
#define UHS_SDR104_BUS_SPEED	3
#define UHS_DDR50_BUS_SPEED	4

#define SD_MODE_UHS_SDR12	(1 << UHS_SDR12_BUS_SPEED)
#define SD_MODE_UHS_SDR25	(1 << UHS_SDR25_BUS_SPEED)
#define SD_MODE_UHS_SDR50	(1 << UHS_SDR50_BUS_SPEED)
#define SD_MODE_UHS_SDR104	(1 << UHS_SDR104_BUS_SPEED)
#define SD_MODE_UHS_DDR50	(1 << UHS_DDR50_BUS_SPEED)
	unsigned int		sd3_drv_type;
#define SD_DRIVER_TYPE_B	0x01
#define SD_DRIVER_TYPE_A	0x02
#define SD_DRIVER_TYPE_C	0x04
#define SD_DRIVER_TYPE_D	0x08
	unsigned int		sd3_curr_limit;
#define SD_SET_CURRENT_LIMIT_200	0
#define SD_SET_CURRENT_LIMIT_400	1
#define SD_SET_CURRENT_LIMIT_600	2
#define SD_SET_CURRENT_LIMIT_800	3

#define SD_MAX_CURRENT_200	(1 << SD_SET_CURRENT_LIMIT_200)
#define SD_MAX_CURRENT_400	(1 << SD_SET_CURRENT_LIMIT_400)
#define SD_MAX_CURRENT_600	(1 << SD_SET_CURRENT_LIMIT_600)
#define SD_MAX_CURRENT_800	(1 << SD_SET_CURRENT_LIMIT_800)
};

struct sdio_cccr {
	unsigned int		sdio_vsn;
	unsigned int		sd_vsn;
	unsigned int		multi_block:1,
				low_speed:1,
				wide_bus:1,
				high_power:1,
				high_speed:1,
				disable_cd:1;
};

struct sdio_cis {
	unsigned short		vendor;
	unsigned short		device;
	unsigned short		blksize;
	unsigned int		max_dtr;
};

struct mmc_host;
struct sdio_func;
struct sdio_func_tuple;

#define SDIO_MAX_FUNCS		7

/*
 * MMC device
 */
struct mmc_card {
	struct mmc_host		*host;		/* the host this device belongs to */
	struct device		dev;		/* the device */
	unsigned int		rca;		/* relative card address of device */
	unsigned int		type;		/* card type */
#define MMC_TYPE_MMC		0		/* MMC card */
#define MMC_TYPE_SD		1		/* SD card */
#define MMC_TYPE_SDIO		2		/* SDIO card */
#define MMC_TYPE_SD_COMBO	3		/* SD combo (IO+mem) card */
	unsigned int		state;		/* (our) card state */
#define MMC_STATE_PRESENT	(1<<0)		/* present in sysfs */
#define MMC_STATE_READONLY	(1<<1)		/* card is read-only */
#define MMC_STATE_HIGHSPEED	(1<<2)		/* card is in high speed mode */
#define MMC_STATE_BLOCKADDR	(1<<3)		/* card uses block-addressing */
#define MMC_STATE_HIGHSPEED_DDR (1<<4)		/* card is in high speed mode */
#define MMC_STATE_ULTRAHIGHSPEED (1<<5)		/* card is in ultra high speed mode */
#define MMC_CARD_SDXC		(1<<6)		/* card is SDXC */
#define MMC_STATE_INSERTED	(1<<7)		/* card present in the slot */
	unsigned int		quirks; 	/* card quirks */
#define MMC_QUIRK_LENIENT_FN0	(1<<0)		/* allow SDIO FN0 writes outside of the VS CCCR range */
#define MMC_QUIRK_BLKSZ_FOR_BYTE_MODE (1<<1)	/* use func->cur_blksize */
						/* for byte mode */
#define MMC_QUIRK_NONSTD_SDIO	(1<<2)		/* non-standard SDIO card attached */
						/* (missing CIA registers) */
#define MMC_QUIRK_BROKEN_CLK_GATING (1<<3)	/* clock gating the sdio bus will make card fail */
#define MMC_QUIRK_NONSTD_FUNC_IF (1<<4)		/* SDIO card has nonstd function interfaces */
#define MMC_QUIRK_DISABLE_CD	(1<<5)		/* disconnect CD/DAT[3] resistor */
#define MMC_QUIRK_INAND_CMD38	(1<<6)		/* iNAND devices have broken CMD38 */
#define MMC_QUIRK_BLK_NO_CMD23	(1<<7)		/* Avoid CMD23 for regular multiblock */
<<<<<<< HEAD
#define MMC_QUIRK_RECOVER_BN (1<<8)		 /* Some 64GB sd cards have issues */
=======
#define MMC_QUIRK_SEC_ERASE_TRIM_BROKEN (1<<10)	/* Skip secure for erase/trim */
>>>>>>> f44d12e1

	unsigned int		erase_size;	/* erase size in sectors */
 	unsigned int		erase_shift;	/* if erase unit is power 2 */
 	unsigned int		pref_erase;	/* in sectors */
 	u8			erased_byte;	/* value of erased bytes */

	u32			raw_cid[4];	/* raw card CID */
	u32			raw_csd[4];	/* raw card CSD */
	u32			raw_scr[2];	/* raw card SCR */
	struct mmc_cid		cid;		/* card identification */
	struct mmc_csd		csd;		/* card specific */
	struct mmc_ext_csd	ext_csd;	/* mmc v4 extended card specific */
	struct sd_scr		scr;		/* extra SD information */
	struct sd_ssr		ssr;		/* yet more SD information */
	struct sd_switch_caps	sw_caps;	/* switch (CMD6) caps */

	unsigned int		sdio_funcs;	/* number of SDIO functions */
	struct sdio_cccr	cccr;		/* common card info */
	struct sdio_cis		cis;		/* common tuple info */
	struct sdio_func	*sdio_func[SDIO_MAX_FUNCS]; /* SDIO functions (devices) */
	struct sdio_func	*sdio_single_irq; /* SDIO function when only one IRQ active */
	unsigned		num_info;	/* number of info strings */
	const char		**info;		/* info strings */
	struct sdio_func_tuple	*tuples;	/* unknown common tuples */

	unsigned int		sd_bus_speed;	/* Bus Speed Mode set for the card */

	struct dentry		*debugfs_root;
};

/*
 *  The world is not perfect and supplies us with broken mmc/sdio devices.
 *  For at least some of these bugs we need a work-around.
 */

struct mmc_fixup {
	/* CID-specific fields. */
	const char *name;

	/* Valid revision range */
	u64 rev_start, rev_end;

	unsigned int manfid;
	unsigned short oemid;

	/* SDIO-specfic fields. You can use SDIO_ANY_ID here of course */
	u16 cis_vendor, cis_device;

	void (*vendor_fixup)(struct mmc_card *card, int data);
	int data;
};

#define CID_MANFID_ANY (-1u)
#define CID_OEMID_ANY ((unsigned short) -1)
#define CID_NAME_ANY (NULL)

#define END_FIXUP { 0 }

#define _FIXUP_EXT(_name, _manfid, _oemid, _rev_start, _rev_end,	\
		   _cis_vendor, _cis_device,				\
		   _fixup, _data)					\
	{						   \
		.name = (_name),			   \
		.manfid = (_manfid),			   \
		.oemid = (_oemid),			   \
		.rev_start = (_rev_start),		   \
		.rev_end = (_rev_end),			   \
		.cis_vendor = (_cis_vendor),		   \
		.cis_device = (_cis_device),		   \
		.vendor_fixup = (_fixup),		   \
		.data = (_data),			   \
	 }

#define MMC_FIXUP_REV(_name, _manfid, _oemid, _rev_start, _rev_end,	\
		      _fixup, _data)					\
	_FIXUP_EXT(_name, _manfid,					\
		   _oemid, _rev_start, _rev_end,			\
		   SDIO_ANY_ID, SDIO_ANY_ID,				\
		   _fixup, _data)					\

#define MMC_FIXUP(_name, _manfid, _oemid, _fixup, _data) \
	MMC_FIXUP_REV(_name, _manfid, _oemid, 0, -1ull, _fixup, _data)

#define SDIO_FIXUP(_vendor, _device, _fixup, _data)			\
	_FIXUP_EXT(CID_NAME_ANY, CID_MANFID_ANY,			\
		    CID_OEMID_ANY, 0, -1ull,				\
		   _vendor, _device,					\
		   _fixup, _data)					\

#define cid_rev(hwrev, fwrev, year, month)	\
	(((u64) hwrev) << 40 |                  \
	 ((u64) fwrev) << 32 |                  \
	 ((u64) year) << 16 |                   \
	 ((u64) month))

#define cid_rev_card(card)		  \
	cid_rev(card->cid.hwrev,	  \
		    card->cid.fwrev,      \
		    card->cid.year,	  \
		    card->cid.month)

/*
 * Unconditionally quirk add/remove.
 */

static inline void __maybe_unused add_quirk(struct mmc_card *card, int data)
{
	card->quirks |= data;
}

static inline void __maybe_unused remove_quirk(struct mmc_card *card, int data)
{
	card->quirks &= ~data;
}

#define mmc_card_mmc(c)		((c)->type == MMC_TYPE_MMC)
#define mmc_card_sd(c)		((c)->type == MMC_TYPE_SD)
#define mmc_card_sdio(c)	((c)->type == MMC_TYPE_SDIO)

#define mmc_card_present(c)	((c)->state & MMC_STATE_PRESENT)
#define mmc_card_inserted(c)	((c)->state & MMC_STATE_INSERTED)
#define mmc_card_readonly(c)	((c)->state & MMC_STATE_READONLY)
#define mmc_card_highspeed(c)	((c)->state & MMC_STATE_HIGHSPEED)
#define mmc_card_blockaddr(c)	((c)->state & MMC_STATE_BLOCKADDR)
#define mmc_card_ddr_mode(c)	((c)->state & MMC_STATE_HIGHSPEED_DDR)
#define mmc_sd_card_uhs(c) ((c)->state & MMC_STATE_ULTRAHIGHSPEED)
#define mmc_card_ext_capacity(c) ((c)->state & MMC_CARD_SDXC)

#define mmc_card_set_present(c)	((c)->state |= MMC_STATE_PRESENT)
#define mmc_card_set_inserted(c) ((c)->state |= MMC_STATE_INSERTED)
#define mmc_card_set_readonly(c) ((c)->state |= MMC_STATE_READONLY)
#define mmc_card_set_highspeed(c) ((c)->state |= MMC_STATE_HIGHSPEED)
#define mmc_card_set_blockaddr(c) ((c)->state |= MMC_STATE_BLOCKADDR)
#define mmc_card_set_ddr_mode(c) ((c)->state |= MMC_STATE_HIGHSPEED_DDR)
#define mmc_sd_card_set_uhs(c) ((c)->state |= MMC_STATE_ULTRAHIGHSPEED)
#define mmc_card_set_ext_capacity(c) ((c)->state |= MMC_CARD_SDXC)

/*
 * Quirk add/remove for MMC products.
 */

static inline void __maybe_unused add_quirk_mmc(struct mmc_card *card, int data)
{
	if (mmc_card_mmc(card))
		card->quirks |= data;
}

static inline void __maybe_unused remove_quirk_mmc(struct mmc_card *card,
						   int data)
{
	if (mmc_card_mmc(card))
		card->quirks &= ~data;
}

/*
 * Quirk add/remove for SD products.
 */

static inline void __maybe_unused add_quirk_sd(struct mmc_card *card, int data)
{
	if (mmc_card_sd(card))
		card->quirks |= data;
}

static inline void __maybe_unused remove_quirk_sd(struct mmc_card *card,
						   int data)
{
	if (mmc_card_sd(card))
		card->quirks &= ~data;
}

static inline int mmc_card_lenient_fn0(const struct mmc_card *c)
{
	return c->quirks & MMC_QUIRK_LENIENT_FN0;
}

static inline int mmc_blksz_for_byte_mode(const struct mmc_card *c)
{
	return c->quirks & MMC_QUIRK_BLKSZ_FOR_BYTE_MODE;
}

static inline int mmc_card_disable_cd(const struct mmc_card *c)
{
	return c->quirks & MMC_QUIRK_DISABLE_CD;
}

static inline int mmc_card_nonstd_func_interface(const struct mmc_card *c)
{
	return c->quirks & MMC_QUIRK_NONSTD_FUNC_IF;
}

static inline int mmc_card_recover_bn(const struct mmc_card *c)
{
        return c->quirks & MMC_QUIRK_RECOVER_BN;
}

#define mmc_card_name(c)	((c)->cid.prod_name)
#define mmc_card_id(c)		(dev_name(&(c)->dev))

#define mmc_dev_to_card(d)	container_of(d, struct mmc_card, dev)

#define mmc_list_to_card(l)	container_of(l, struct mmc_card, node)
#define mmc_get_drvdata(c)	dev_get_drvdata(&(c)->dev)
#define mmc_set_drvdata(c,d)	dev_set_drvdata(&(c)->dev, d)

/*
 * MMC device driver (e.g., Flash card, I/O card...)
 */
struct mmc_driver {
	struct device_driver drv;
	int (*probe)(struct mmc_card *);
	void (*remove)(struct mmc_card *);
	int (*suspend)(struct mmc_card *, pm_message_t);
	int (*resume)(struct mmc_card *);
};

extern int mmc_register_driver(struct mmc_driver *);
extern void mmc_unregister_driver(struct mmc_driver *);

extern void mmc_fixup_device(struct mmc_card *card,
			     const struct mmc_fixup *table);

#endif<|MERGE_RESOLUTION|>--- conflicted
+++ resolved
@@ -192,11 +192,8 @@
 #define MMC_QUIRK_DISABLE_CD	(1<<5)		/* disconnect CD/DAT[3] resistor */
 #define MMC_QUIRK_INAND_CMD38	(1<<6)		/* iNAND devices have broken CMD38 */
 #define MMC_QUIRK_BLK_NO_CMD23	(1<<7)		/* Avoid CMD23 for regular multiblock */
-<<<<<<< HEAD
 #define MMC_QUIRK_RECOVER_BN (1<<8)		 /* Some 64GB sd cards have issues */
-=======
 #define MMC_QUIRK_SEC_ERASE_TRIM_BROKEN (1<<10)	/* Skip secure for erase/trim */
->>>>>>> f44d12e1
 
 	unsigned int		erase_size;	/* erase size in sectors */
  	unsigned int		erase_shift;	/* if erase unit is power 2 */
