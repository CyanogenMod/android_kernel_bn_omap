#ifndef _ASM_GENERIC_PGTABLE_H
#define _ASM_GENERIC_PGTABLE_H

#ifndef __ASSEMBLY__
#ifdef CONFIG_MMU

#include <linux/mm_types.h>

#ifndef __HAVE_ARCH_PTEP_SET_ACCESS_FLAGS
extern int ptep_set_access_flags(struct vm_area_struct *vma,
				 unsigned long address, pte_t *ptep,
				 pte_t entry, int dirty);
#endif

#ifndef __HAVE_ARCH_PMDP_SET_ACCESS_FLAGS
extern int pmdp_set_access_flags(struct vm_area_struct *vma,
				 unsigned long address, pmd_t *pmdp,
				 pmd_t entry, int dirty);
#endif

#ifndef __HAVE_ARCH_PTEP_TEST_AND_CLEAR_YOUNG
static inline int ptep_test_and_clear_young(struct vm_area_struct *vma,
					    unsigned long address,
					    pte_t *ptep)
{
	pte_t pte = *ptep;
	int r = 1;
	if (!pte_young(pte))
		r = 0;
	else
		set_pte_at(vma->vm_mm, address, ptep, pte_mkold(pte));
	return r;
}
#endif

#ifndef __HAVE_ARCH_PMDP_TEST_AND_CLEAR_YOUNG
#ifdef CONFIG_TRANSPARENT_HUGEPAGE
static inline int pmdp_test_and_clear_young(struct vm_area_struct *vma,
					    unsigned long address,
					    pmd_t *pmdp)
{
	pmd_t pmd = *pmdp;
	int r = 1;
	if (!pmd_young(pmd))
		r = 0;
	else
		set_pmd_at(vma->vm_mm, address, pmdp, pmd_mkold(pmd));
	return r;
}
#else /* CONFIG_TRANSPARENT_HUGEPAGE */
static inline int pmdp_test_and_clear_young(struct vm_area_struct *vma,
					    unsigned long address,
					    pmd_t *pmdp)
{
	BUG();
	return 0;
}
#endif /* CONFIG_TRANSPARENT_HUGEPAGE */
#endif

#ifndef __HAVE_ARCH_PTEP_CLEAR_YOUNG_FLUSH
int ptep_clear_flush_young(struct vm_area_struct *vma,
			   unsigned long address, pte_t *ptep);
#endif

#ifndef __HAVE_ARCH_PMDP_CLEAR_YOUNG_FLUSH
int pmdp_clear_flush_young(struct vm_area_struct *vma,
			   unsigned long address, pmd_t *pmdp);
#endif

#ifndef __HAVE_ARCH_PTEP_GET_AND_CLEAR
static inline pte_t ptep_get_and_clear(struct mm_struct *mm,
				       unsigned long address,
				       pte_t *ptep)
{
	pte_t pte = *ptep;
	pte_clear(mm, address, ptep);
	return pte;
}
#endif

#ifndef __HAVE_ARCH_PMDP_GET_AND_CLEAR
#ifdef CONFIG_TRANSPARENT_HUGEPAGE
static inline pmd_t pmdp_get_and_clear(struct mm_struct *mm,
				       unsigned long address,
				       pmd_t *pmdp)
{
	pmd_t pmd = *pmdp;
	pmd_clear(mm, address, pmdp);
	return pmd;
}
#endif /* CONFIG_TRANSPARENT_HUGEPAGE */
#endif

#ifndef __HAVE_ARCH_PTEP_GET_AND_CLEAR_FULL
static inline pte_t ptep_get_and_clear_full(struct mm_struct *mm,
					    unsigned long address, pte_t *ptep,
					    int full)
{
	pte_t pte;
	pte = ptep_get_and_clear(mm, address, ptep);
	return pte;
}
#endif

/*
 * Some architectures may be able to avoid expensive synchronization
 * primitives when modifications are made to PTE's which are already
 * not present, or in the process of an address space destruction.
 */
#ifndef __HAVE_ARCH_PTE_CLEAR_NOT_PRESENT_FULL
static inline void pte_clear_not_present_full(struct mm_struct *mm,
					      unsigned long address,
					      pte_t *ptep,
					      int full)
{
	pte_clear(mm, address, ptep);
}
#endif

#ifndef __HAVE_ARCH_PTEP_CLEAR_FLUSH
extern pte_t ptep_clear_flush(struct vm_area_struct *vma,
			      unsigned long address,
			      pte_t *ptep);
#endif

#ifndef __HAVE_ARCH_PMDP_CLEAR_FLUSH
extern pmd_t pmdp_clear_flush(struct vm_area_struct *vma,
			      unsigned long address,
			      pmd_t *pmdp);
#endif

#ifndef __HAVE_ARCH_PTEP_SET_WRPROTECT
struct mm_struct;
static inline void ptep_set_wrprotect(struct mm_struct *mm, unsigned long address, pte_t *ptep)
{
	pte_t old_pte = *ptep;
	set_pte_at(mm, address, ptep, pte_wrprotect(old_pte));
}
#endif

#ifndef __HAVE_ARCH_PMDP_SET_WRPROTECT
#ifdef CONFIG_TRANSPARENT_HUGEPAGE
static inline void pmdp_set_wrprotect(struct mm_struct *mm,
				      unsigned long address, pmd_t *pmdp)
{
	pmd_t old_pmd = *pmdp;
	set_pmd_at(mm, address, pmdp, pmd_wrprotect(old_pmd));
}
#else /* CONFIG_TRANSPARENT_HUGEPAGE */
static inline void pmdp_set_wrprotect(struct mm_struct *mm,
				      unsigned long address, pmd_t *pmdp)
{
	BUG();
}
#endif /* CONFIG_TRANSPARENT_HUGEPAGE */
#endif

#ifndef __HAVE_ARCH_PMDP_SPLITTING_FLUSH
extern pmd_t pmdp_splitting_flush(struct vm_area_struct *vma,
				  unsigned long address,
				  pmd_t *pmdp);
#endif

#ifndef __HAVE_ARCH_PTE_SAME
static inline int pte_same(pte_t pte_a, pte_t pte_b)
{
	return pte_val(pte_a) == pte_val(pte_b);
}
#endif

#ifndef __HAVE_ARCH_PMD_SAME
#ifdef CONFIG_TRANSPARENT_HUGEPAGE
static inline int pmd_same(pmd_t pmd_a, pmd_t pmd_b)
{
	return pmd_val(pmd_a) == pmd_val(pmd_b);
}
#else /* CONFIG_TRANSPARENT_HUGEPAGE */
static inline int pmd_same(pmd_t pmd_a, pmd_t pmd_b)
{
	BUG();
	return 0;
}
#endif /* CONFIG_TRANSPARENT_HUGEPAGE */
#endif

#ifndef __HAVE_ARCH_PAGE_TEST_AND_CLEAR_DIRTY
#define page_test_and_clear_dirty(pfn, mapped)	(0)
#endif

#ifndef __HAVE_ARCH_PAGE_TEST_AND_CLEAR_DIRTY
#define pte_maybe_dirty(pte)		pte_dirty(pte)
#else
#define pte_maybe_dirty(pte)		(1)
#endif

#ifndef __HAVE_ARCH_PAGE_TEST_AND_CLEAR_YOUNG
#define page_test_and_clear_young(pfn) (0)
#endif

#ifndef __HAVE_ARCH_PGD_OFFSET_GATE
#define pgd_offset_gate(mm, addr)	pgd_offset(mm, addr)
#endif

#ifndef __HAVE_ARCH_MOVE_PTE
#define move_pte(pte, prot, old_addr, new_addr)	(pte)
#endif

#ifndef flush_tlb_fix_spurious_fault
#define flush_tlb_fix_spurious_fault(vma, address) flush_tlb_page(vma, address)
#endif

#ifndef pgprot_noncached
#define pgprot_noncached(prot)	(prot)
#endif

#ifndef pgprot_writecombine
#define pgprot_writecombine pgprot_noncached
#endif

/*
 * When walking page tables, get the address of the next boundary,
 * or the end address of the range if that comes earlier.  Although no
 * vma end wraps to 0, rounded up __boundary may wrap to 0 throughout.
 */

#define pgd_addr_end(addr, end)						\
({	unsigned long __boundary = ((addr) + PGDIR_SIZE) & PGDIR_MASK;	\
	(__boundary - 1 < (end) - 1)? __boundary: (end);		\
})

#ifndef pud_addr_end
#define pud_addr_end(addr, end)						\
({	unsigned long __boundary = ((addr) + PUD_SIZE) & PUD_MASK;	\
	(__boundary - 1 < (end) - 1)? __boundary: (end);		\
})
#endif

#ifndef pmd_addr_end
#define pmd_addr_end(addr, end)						\
({	unsigned long __boundary = ((addr) + PMD_SIZE) & PMD_MASK;	\
	(__boundary - 1 < (end) - 1)? __boundary: (end);		\
})
#endif

/*
 * When walking page tables, we usually want to skip any p?d_none entries;
 * and any p?d_bad entries - reporting the error before resetting to none.
 * Do the tests inline, but report and clear the bad entry in mm/memory.c.
 */
void pgd_clear_bad(pgd_t *);
void pud_clear_bad(pud_t *);
void pmd_clear_bad(pmd_t *);

static inline int pgd_none_or_clear_bad(pgd_t *pgd)
{
	if (pgd_none(*pgd))
		return 1;
	if (unlikely(pgd_bad(*pgd))) {
		pgd_clear_bad(pgd);
		return 1;
	}
	return 0;
}

static inline int pud_none_or_clear_bad(pud_t *pud)
{
	if (pud_none(*pud))
		return 1;
	if (unlikely(pud_bad(*pud))) {
		pud_clear_bad(pud);
		return 1;
	}
	return 0;
}

static inline int pmd_none_or_clear_bad(pmd_t *pmd)
{
	if (pmd_none(*pmd))
		return 1;
	if (unlikely(pmd_bad(*pmd))) {
		pmd_clear_bad(pmd);
		return 1;
	}
	return 0;
}

static inline pte_t __ptep_modify_prot_start(struct mm_struct *mm,
					     unsigned long addr,
					     pte_t *ptep)
{
	/*
	 * Get the current pte state, but zero it out to make it
	 * non-present, preventing the hardware from asynchronously
	 * updating it.
	 */
	return ptep_get_and_clear(mm, addr, ptep);
}

static inline void __ptep_modify_prot_commit(struct mm_struct *mm,
					     unsigned long addr,
					     pte_t *ptep, pte_t pte)
{
	/*
	 * The pte is non-present, so there's no hardware state to
	 * preserve.
	 */
	set_pte_at(mm, addr, ptep, pte);
}

#ifndef __HAVE_ARCH_PTEP_MODIFY_PROT_TRANSACTION
/*
 * Start a pte protection read-modify-write transaction, which
 * protects against asynchronous hardware modifications to the pte.
 * The intention is not to prevent the hardware from making pte
 * updates, but to prevent any updates it may make from being lost.
 *
 * This does not protect against other software modifications of the
 * pte; the appropriate pte lock must be held over the transation.
 *
 * Note that this interface is intended to be batchable, meaning that
 * ptep_modify_prot_commit may not actually update the pte, but merely
 * queue the update to be done at some later time.  The update must be
 * actually committed before the pte lock is released, however.
 */
static inline pte_t ptep_modify_prot_start(struct mm_struct *mm,
					   unsigned long addr,
					   pte_t *ptep)
{
	return __ptep_modify_prot_start(mm, addr, ptep);
}

/*
 * Commit an update to a pte, leaving any hardware-controlled bits in
 * the PTE unmodified.
 */
static inline void ptep_modify_prot_commit(struct mm_struct *mm,
					   unsigned long addr,
					   pte_t *ptep, pte_t pte)
{
	__ptep_modify_prot_commit(mm, addr, ptep, pte);
}
#endif /* __HAVE_ARCH_PTEP_MODIFY_PROT_TRANSACTION */
#endif /* CONFIG_MMU */

/*
 * A facility to provide lazy MMU batching.  This allows PTE updates and
 * page invalidations to be delayed until a call to leave lazy MMU mode
 * is issued.  Some architectures may benefit from doing this, and it is
 * beneficial for both shadow and direct mode hypervisors, which may batch
 * the PTE updates which happen during this window.  Note that using this
 * interface requires that read hazards be removed from the code.  A read
 * hazard could result in the direct mode hypervisor case, since the actual
 * write to the page tables may not yet have taken place, so reads though
 * a raw PTE pointer after it has been modified are not guaranteed to be
 * up to date.  This mode can only be entered and left under the protection of
 * the page table locks for all page tables which may be modified.  In the UP
 * case, this is required so that preemption is disabled, and in the SMP case,
 * it must synchronize the delayed page table writes properly on other CPUs.
 */
#ifndef __HAVE_ARCH_ENTER_LAZY_MMU_MODE
#define arch_enter_lazy_mmu_mode()	do {} while (0)
#define arch_leave_lazy_mmu_mode()	do {} while (0)
#define arch_flush_lazy_mmu_mode()	do {} while (0)
#endif

/*
 * A facility to provide batching of the reload of page tables and
 * other process state with the actual context switch code for
 * paravirtualized guests.  By convention, only one of the batched
 * update (lazy) modes (CPU, MMU) should be active at any given time,
 * entry should never be nested, and entry and exits should always be
 * paired.  This is for sanity of maintaining and reasoning about the
 * kernel code.  In this case, the exit (end of the context switch) is
 * in architecture-specific code, and so doesn't need a generic
 * definition.
 */
#ifndef __HAVE_ARCH_START_CONTEXT_SWITCH
#define arch_start_context_switch(prev)	do {} while (0)
#endif

#ifndef __HAVE_PFNMAP_TRACKING
/*
 * Interface that can be used by architecture code to keep track of
 * memory type of pfn mappings (remap_pfn_range, vm_insert_pfn)
 *
 * track_pfn_vma_new is called when a _new_ pfn mapping is being established
 * for physical range indicated by pfn and size.
 */
static inline int track_pfn_vma_new(struct vm_area_struct *vma, pgprot_t *prot,
					unsigned long pfn, unsigned long size)
{
	return 0;
}

/*
 * Interface that can be used by architecture code to keep track of
 * memory type of pfn mappings (remap_pfn_range, vm_insert_pfn)
 *
 * track_pfn_vma_copy is called when vma that is covering the pfnmap gets
 * copied through copy_page_range().
 */
static inline int track_pfn_vma_copy(struct vm_area_struct *vma)
{
	return 0;
}

/*
 * Interface that can be used by architecture code to keep track of
 * memory type of pfn mappings (remap_pfn_range, vm_insert_pfn)
 *
 * untrack_pfn_vma is called while unmapping a pfnmap for a region.
 * untrack can be called for a specific region indicated by pfn and size or
 * can be for the entire vma (in which case size can be zero).
 */
static inline void untrack_pfn_vma(struct vm_area_struct *vma,
					unsigned long pfn, unsigned long size)
{
}
#else
extern int track_pfn_vma_new(struct vm_area_struct *vma, pgprot_t *prot,
				unsigned long pfn, unsigned long size);
extern int track_pfn_vma_copy(struct vm_area_struct *vma);
extern void untrack_pfn_vma(struct vm_area_struct *vma, unsigned long pfn,
				unsigned long size);
#endif

#ifdef CONFIG_MMU

#ifndef CONFIG_TRANSPARENT_HUGEPAGE
static inline int pmd_trans_huge(pmd_t pmd)
{
	return 0;
}
static inline int pmd_trans_splitting(pmd_t pmd)
{
	return 0;
}
#ifndef __HAVE_ARCH_PMD_WRITE
static inline int pmd_write(pmd_t pmd)
{
	BUG();
	return 0;
}
#endif /* __HAVE_ARCH_PMD_WRITE */
#endif /* CONFIG_TRANSPARENT_HUGEPAGE */

<<<<<<< HEAD
=======
#ifndef pmd_read_atomic
static inline pmd_t pmd_read_atomic(pmd_t *pmdp)
{
	/*
	 * Depend on compiler for an atomic pmd read. NOTE: this is
	 * only going to work, if the pmdval_t isn't larger than
	 * an unsigned long.
	 */
	return *pmdp;
}
#endif

>>>>>>> eda70fdf
/*
 * This function is meant to be used by sites walking pagetables with
 * the mmap_sem hold in read mode to protect against MADV_DONTNEED and
 * transhuge page faults. MADV_DONTNEED can convert a transhuge pmd
 * into a null pmd and the transhuge page fault can convert a null pmd
 * into an hugepmd or into a regular pmd (if the hugepage allocation
 * fails). While holding the mmap_sem in read mode the pmd becomes
 * stable and stops changing under us only if it's not null and not a
 * transhuge pmd. When those races occurs and this function makes a
 * difference vs the standard pmd_none_or_clear_bad, the result is
 * undefined so behaving like if the pmd was none is safe (because it
 * can return none anyway). The compiler level barrier() is critically
 * important to compute the two checks atomically on the same pmdval.
<<<<<<< HEAD
 */
static inline int pmd_none_or_trans_huge_or_clear_bad(pmd_t *pmd)
{
	/* depend on compiler for an atomic pmd read */
	pmd_t pmdval = *pmd;
=======
 *
 * For 32bit kernels with a 64bit large pmd_t this automatically takes
 * care of reading the pmd atomically to avoid SMP race conditions
 * against pmd_populate() when the mmap_sem is hold for reading by the
 * caller (a special atomic read not done by "gcc" as in the generic
 * version above, is also needed when THP is disabled because the page
 * fault can populate the pmd from under us).
 */
static inline int pmd_none_or_trans_huge_or_clear_bad(pmd_t *pmd)
{
	pmd_t pmdval = pmd_read_atomic(pmd);
>>>>>>> eda70fdf
	/*
	 * The barrier will stabilize the pmdval in a register or on
	 * the stack so that it will stop changing under the code.
	 */
#ifdef CONFIG_TRANSPARENT_HUGEPAGE
	barrier();
<<<<<<< HEAD
#endif
	if (pmd_none(pmdval))
		return 1;
	if (unlikely(pmd_bad(pmdval))) {
		if (!pmd_trans_huge(pmdval))
			pmd_clear_bad(pmd);
		return 1;
	}
	return 0;
}

/*
 * This is a noop if Transparent Hugepage Support is not built into
 * the kernel. Otherwise it is equivalent to
 * pmd_none_or_trans_huge_or_clear_bad(), and shall only be called in
 * places that already verified the pmd is not none and they want to
 * walk ptes while holding the mmap sem in read mode (write mode don't
 * need this). If THP is not enabled, the pmd can't go away under the
 * code even if MADV_DONTNEED runs, but if THP is enabled we need to
 * run a pmd_trans_unstable before walking the ptes after
 * split_huge_page_pmd returns (because it may have run when the pmd
 * become null, but then a page fault can map in a THP and not a
 * regular page).
 */
static inline int pmd_trans_unstable(pmd_t *pmd)
{
#ifdef CONFIG_TRANSPARENT_HUGEPAGE
	return pmd_none_or_trans_huge_or_clear_bad(pmd);
#else
	return 0;
#endif
=======
#endif
	if (pmd_none(pmdval))
		return 1;
	if (unlikely(pmd_bad(pmdval))) {
		if (!pmd_trans_huge(pmdval))
			pmd_clear_bad(pmd);
		return 1;
	}
	return 0;
}

/*
 * This is a noop if Transparent Hugepage Support is not built into
 * the kernel. Otherwise it is equivalent to
 * pmd_none_or_trans_huge_or_clear_bad(), and shall only be called in
 * places that already verified the pmd is not none and they want to
 * walk ptes while holding the mmap sem in read mode (write mode don't
 * need this). If THP is not enabled, the pmd can't go away under the
 * code even if MADV_DONTNEED runs, but if THP is enabled we need to
 * run a pmd_trans_unstable before walking the ptes after
 * split_huge_page_pmd returns (because it may have run when the pmd
 * become null, but then a page fault can map in a THP and not a
 * regular page).
 */
static inline int pmd_trans_unstable(pmd_t *pmd)
{
#ifdef CONFIG_TRANSPARENT_HUGEPAGE
	return pmd_none_or_trans_huge_or_clear_bad(pmd);
#else
	return 0;
#endif
>>>>>>> eda70fdf
}

#endif /* CONFIG_MMU */

#endif /* !__ASSEMBLY__ */

#endif /* _ASM_GENERIC_PGTABLE_H */<|MERGE_RESOLUTION|>--- conflicted
+++ resolved
@@ -445,8 +445,6 @@
 #endif /* __HAVE_ARCH_PMD_WRITE */
 #endif /* CONFIG_TRANSPARENT_HUGEPAGE */
 
-<<<<<<< HEAD
-=======
 #ifndef pmd_read_atomic
 static inline pmd_t pmd_read_atomic(pmd_t *pmdp)
 {
@@ -459,7 +457,6 @@
 }
 #endif
 
->>>>>>> eda70fdf
 /*
  * This function is meant to be used by sites walking pagetables with
  * the mmap_sem hold in read mode to protect against MADV_DONTNEED and
@@ -473,13 +470,6 @@
  * undefined so behaving like if the pmd was none is safe (because it
  * can return none anyway). The compiler level barrier() is critically
  * important to compute the two checks atomically on the same pmdval.
-<<<<<<< HEAD
- */
-static inline int pmd_none_or_trans_huge_or_clear_bad(pmd_t *pmd)
-{
-	/* depend on compiler for an atomic pmd read */
-	pmd_t pmdval = *pmd;
-=======
  *
  * For 32bit kernels with a 64bit large pmd_t this automatically takes
  * care of reading the pmd atomically to avoid SMP race conditions
@@ -491,14 +481,12 @@
 static inline int pmd_none_or_trans_huge_or_clear_bad(pmd_t *pmd)
 {
 	pmd_t pmdval = pmd_read_atomic(pmd);
->>>>>>> eda70fdf
 	/*
 	 * The barrier will stabilize the pmdval in a register or on
 	 * the stack so that it will stop changing under the code.
 	 */
 #ifdef CONFIG_TRANSPARENT_HUGEPAGE
 	barrier();
-<<<<<<< HEAD
 #endif
 	if (pmd_none(pmdval))
 		return 1;
@@ -530,39 +518,6 @@
 #else
 	return 0;
 #endif
-=======
-#endif
-	if (pmd_none(pmdval))
-		return 1;
-	if (unlikely(pmd_bad(pmdval))) {
-		if (!pmd_trans_huge(pmdval))
-			pmd_clear_bad(pmd);
-		return 1;
-	}
-	return 0;
-}
-
-/*
- * This is a noop if Transparent Hugepage Support is not built into
- * the kernel. Otherwise it is equivalent to
- * pmd_none_or_trans_huge_or_clear_bad(), and shall only be called in
- * places that already verified the pmd is not none and they want to
- * walk ptes while holding the mmap sem in read mode (write mode don't
- * need this). If THP is not enabled, the pmd can't go away under the
- * code even if MADV_DONTNEED runs, but if THP is enabled we need to
- * run a pmd_trans_unstable before walking the ptes after
- * split_huge_page_pmd returns (because it may have run when the pmd
- * become null, but then a page fault can map in a THP and not a
- * regular page).
- */
-static inline int pmd_trans_unstable(pmd_t *pmd)
-{
-#ifdef CONFIG_TRANSPARENT_HUGEPAGE
-	return pmd_none_or_trans_huge_or_clear_bad(pmd);
-#else
-	return 0;
-#endif
->>>>>>> eda70fdf
 }
 
 #endif /* CONFIG_MMU */
