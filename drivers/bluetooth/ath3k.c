--- conflicted
+++ resolved
@@ -65,10 +65,7 @@
 	{ USB_DEVICE(0x13d3, 0x3304) },
 	{ USB_DEVICE(0x0930, 0x0215) },
 	{ USB_DEVICE(0x0489, 0xE03D) },
-<<<<<<< HEAD
-=======
 	{ USB_DEVICE(0x0489, 0xE027) },
->>>>>>> eda70fdf
 
 	/* Atheros AR9285 Malbec with sflash firmware */
 	{ USB_DEVICE(0x03F0, 0x311D) },
@@ -77,10 +74,7 @@
 	{ USB_DEVICE(0x0CF3, 0x0036) },
 	{ USB_DEVICE(0x0CF3, 0x3004) },
 	{ USB_DEVICE(0x0CF3, 0x311D) },
-<<<<<<< HEAD
-=======
 	{ USB_DEVICE(0x0CF3, 0x817a) },
->>>>>>> eda70fdf
 	{ USB_DEVICE(0x13d3, 0x3375) },
 	{ USB_DEVICE(0x04CA, 0x3005) },
 
@@ -104,17 +98,12 @@
 	{ USB_DEVICE(0x0CF3, 0x0036), .driver_info = BTUSB_ATH3012 },
 	{ USB_DEVICE(0x0cf3, 0x3004), .driver_info = BTUSB_ATH3012 },
 	{ USB_DEVICE(0x0cf3, 0x311D), .driver_info = BTUSB_ATH3012 },
-<<<<<<< HEAD
-	{ USB_DEVICE(0x13d3, 0x3375), .driver_info = BTUSB_ATH3012 },
-	{ USB_DEVICE(0x04ca, 0x3005), .driver_info = BTUSB_ATH3012 },
-=======
 	{ USB_DEVICE(0x0CF3, 0x817a), .driver_info = BTUSB_ATH3012 },
 	{ USB_DEVICE(0x13d3, 0x3375), .driver_info = BTUSB_ATH3012 },
 	{ USB_DEVICE(0x04ca, 0x3005), .driver_info = BTUSB_ATH3012 },
 
 	/* Atheros AR5BBU22 with sflash firmware */
 	{ USB_DEVICE(0x0489, 0xE03C), .driver_info = BTUSB_ATH3012 },
->>>>>>> eda70fdf
 
 	{ }	/* Terminating entry */
 };
