--- conflicted
+++ resolved
@@ -518,13 +518,8 @@
 
 	if (urb) {
 		if (netif_running (dev->net) &&
-<<<<<<< HEAD
-				!test_bit (EVENT_RX_HALT, &dev->flags) &&
-				(dev->done.qlen < DONE_QLEN(dev))) {
-=======
 		    !test_bit (EVENT_RX_HALT, &dev->flags) &&
 		    state != unlink_start) {
->>>>>>> eda70fdf
 			rx_submit (dev, urb, GFP_ATOMIC);
 			return;
 		}
@@ -1077,12 +1072,7 @@
 	}
 
 	usb_autopm_put_interface_async(dev->intf);
-<<<<<<< HEAD
-	entry->state = tx_done;
-	defer_bh(dev, skb, &dev->txq);
-=======
 	(void) defer_bh(dev, skb, &dev->txq, tx_done);
->>>>>>> eda70fdf
 }
 
 /*-------------------------------------------------------------------------*/
