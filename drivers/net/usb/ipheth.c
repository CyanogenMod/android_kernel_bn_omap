/*
 * ipheth.c - Apple iPhone USB Ethernet driver
 *
 * Copyright (c) 2009 Diego Giagio <diego@giagio.com>
 * All rights reserved.
 *
 * Redistribution and use in source and binary forms, with or without
 * modification, are permitted provided that the following conditions
 * are met:
 * 1. Redistributions of source code must retain the above copyright
 *    notice, this list of conditions and the following disclaimer.
 * 2. Redistributions in binary form must reproduce the above copyright
 *    notice, this list of conditions and the following disclaimer in the
 *    documentation and/or other materials provided with the distribution.
 * 3. Neither the name of GIAGIO.COM nor the names of its contributors
 *    may be used to endorse or promote products derived from this software
 *    without specific prior written permission.
 *
 * Alternatively, provided that this notice is retained in full, this
 * software may be distributed under the terms of the GNU General
 * Public License ("GPL") version 2, in which case the provisions of the
 * GPL apply INSTEAD OF those given above.
 *
 * The provided data structures and external interfaces from this code
 * are not restricted to be used by modules with a GPL compatible license.
 *
 * THIS SOFTWARE IS PROVIDED BY THE COPYRIGHT HOLDERS AND CONTRIBUTORS
 * "AS IS" AND ANY EXPRESS OR IMPLIED WARRANTIES, INCLUDING, BUT NOT
 * LIMITED TO, THE IMPLIED WARRANTIES OF MERCHANTABILITY AND FITNESS FOR
 * A PARTICULAR PURPOSE ARE DISCLAIMED. IN NO EVENT SHALL THE COPYRIGHT
 * OWNER OR CONTRIBUTORS BE LIABLE FOR ANY DIRECT, INDIRECT, INCIDENTAL,
 * SPECIAL, EXEMPLARY, OR CONSEQUENTIAL DAMAGES (INCLUDING, BUT NOT
 * LIMITED TO, PROCUREMENT OF SUBSTITUTE GOODS OR SERVICES; LOSS OF USE,
 * DATA, OR PROFITS; OR BUSINESS INTERRUPTION) HOWEVER CAUSED AND ON ANY
 * THEORY OF LIABILITY, WHETHER IN CONTRACT, STRICT LIABILITY, OR TORT
 * (INCLUDING NEGLIGENCE OR OTHERWISE) ARISING IN ANY WAY OUT OF THE USE
 * OF THIS SOFTWARE, EVEN IF ADVISED OF THE POSSIBILITY OF SUCH
 * DAMAGE.
 *
 *
 * Attention: iPhone device must be paired, otherwise it won't respond to our
 * driver. For more info: http://giagio.com/wiki/moin.cgi/iPhoneEthernetDriver
 *
 */

#include <linux/kernel.h>
#include <linux/errno.h>
#include <linux/init.h>
#include <linux/slab.h>
#include <linux/module.h>
#include <linux/netdevice.h>
#include <linux/etherdevice.h>
#include <linux/ethtool.h>
#include <linux/usb.h>
#include <linux/workqueue.h>

#define USB_VENDOR_APPLE        0x05ac
#define USB_PRODUCT_IPHONE      0x1290
#define USB_PRODUCT_IPHONE_3G   0x1292
#define USB_PRODUCT_IPHONE_3GS  0x1294
#define USB_PRODUCT_IPHONE_4	0x1297
#define USB_PRODUCT_IPAD 0x129a
#define USB_PRODUCT_IPHONE_4_VZW 0x129c
#define USB_PRODUCT_IPHONE_4S	0x12a0
<<<<<<< HEAD
=======
#define USB_PRODUCT_IPHONE_5	0x12a8
>>>>>>> eda70fdf

#define IPHETH_USBINTF_CLASS    255
#define IPHETH_USBINTF_SUBCLASS 253
#define IPHETH_USBINTF_PROTO    1

#define IPHETH_BUF_SIZE         1516
#define IPHETH_IP_ALIGN		2	/* padding at front of URB */
#define IPHETH_TX_TIMEOUT       (5 * HZ)

#define IPHETH_INTFNUM          2
#define IPHETH_ALT_INTFNUM      1

#define IPHETH_CTRL_ENDP        0x00
#define IPHETH_CTRL_BUF_SIZE    0x40
#define IPHETH_CTRL_TIMEOUT     (5 * HZ)

#define IPHETH_CMD_GET_MACADDR   0x00
#define IPHETH_CMD_CARRIER_CHECK 0x45

#define IPHETH_CARRIER_CHECK_TIMEOUT round_jiffies_relative(1 * HZ)
#define IPHETH_CARRIER_ON       0x04

static struct usb_device_id ipheth_table[] = {
	{ USB_DEVICE_AND_INTERFACE_INFO(
		USB_VENDOR_APPLE, USB_PRODUCT_IPHONE,
		IPHETH_USBINTF_CLASS, IPHETH_USBINTF_SUBCLASS,
		IPHETH_USBINTF_PROTO) },
	{ USB_DEVICE_AND_INTERFACE_INFO(
		USB_VENDOR_APPLE, USB_PRODUCT_IPHONE_3G,
		IPHETH_USBINTF_CLASS, IPHETH_USBINTF_SUBCLASS,
		IPHETH_USBINTF_PROTO) },
	{ USB_DEVICE_AND_INTERFACE_INFO(
		USB_VENDOR_APPLE, USB_PRODUCT_IPHONE_3GS,
		IPHETH_USBINTF_CLASS, IPHETH_USBINTF_SUBCLASS,
		IPHETH_USBINTF_PROTO) },
	{ USB_DEVICE_AND_INTERFACE_INFO(
		USB_VENDOR_APPLE, USB_PRODUCT_IPHONE_4,
		IPHETH_USBINTF_CLASS, IPHETH_USBINTF_SUBCLASS,
		IPHETH_USBINTF_PROTO) },
	{ USB_DEVICE_AND_INTERFACE_INFO(
		USB_VENDOR_APPLE, USB_PRODUCT_IPAD,
		IPHETH_USBINTF_CLASS, IPHETH_USBINTF_SUBCLASS,
		IPHETH_USBINTF_PROTO) },
	{ USB_DEVICE_AND_INTERFACE_INFO(
		USB_VENDOR_APPLE, USB_PRODUCT_IPHONE_4_VZW,
		IPHETH_USBINTF_CLASS, IPHETH_USBINTF_SUBCLASS,
		IPHETH_USBINTF_PROTO) },
	{ USB_DEVICE_AND_INTERFACE_INFO(
		USB_VENDOR_APPLE, USB_PRODUCT_IPHONE_4S,
		IPHETH_USBINTF_CLASS, IPHETH_USBINTF_SUBCLASS,
		IPHETH_USBINTF_PROTO) },
<<<<<<< HEAD
=======
	{ USB_DEVICE_AND_INTERFACE_INFO(
		USB_VENDOR_APPLE, USB_PRODUCT_IPHONE_5,
		IPHETH_USBINTF_CLASS, IPHETH_USBINTF_SUBCLASS,
		IPHETH_USBINTF_PROTO) },
>>>>>>> eda70fdf
	{ }
};
MODULE_DEVICE_TABLE(usb, ipheth_table);

struct ipheth_device {
	struct usb_device *udev;
	struct usb_interface *intf;
	struct net_device *net;
	struct sk_buff *tx_skb;
	struct urb *tx_urb;
	struct urb *rx_urb;
	unsigned char *tx_buf;
	unsigned char *rx_buf;
	unsigned char *ctrl_buf;
	u8 bulk_in;
	u8 bulk_out;
	struct delayed_work carrier_work;
};

static int ipheth_rx_submit(struct ipheth_device *dev, gfp_t mem_flags);

static int ipheth_alloc_urbs(struct ipheth_device *iphone)
{
	struct urb *tx_urb = NULL;
	struct urb *rx_urb = NULL;
	u8 *tx_buf = NULL;
	u8 *rx_buf = NULL;

	tx_urb = usb_alloc_urb(0, GFP_KERNEL);
	if (tx_urb == NULL)
		goto error_nomem;

	rx_urb = usb_alloc_urb(0, GFP_KERNEL);
	if (rx_urb == NULL)
		goto free_tx_urb;

	tx_buf = usb_alloc_coherent(iphone->udev, IPHETH_BUF_SIZE,
				    GFP_KERNEL, &tx_urb->transfer_dma);
	if (tx_buf == NULL)
		goto free_rx_urb;

	rx_buf = usb_alloc_coherent(iphone->udev, IPHETH_BUF_SIZE,
				    GFP_KERNEL, &rx_urb->transfer_dma);
	if (rx_buf == NULL)
		goto free_tx_buf;


	iphone->tx_urb = tx_urb;
	iphone->rx_urb = rx_urb;
	iphone->tx_buf = tx_buf;
	iphone->rx_buf = rx_buf;
	return 0;

free_tx_buf:
	usb_free_coherent(iphone->udev, IPHETH_BUF_SIZE, tx_buf,
			  tx_urb->transfer_dma);
free_rx_urb:
	usb_free_urb(rx_urb);
free_tx_urb:
	usb_free_urb(tx_urb);
error_nomem:
	return -ENOMEM;
}

static void ipheth_free_urbs(struct ipheth_device *iphone)
{
	usb_free_coherent(iphone->udev, IPHETH_BUF_SIZE, iphone->rx_buf,
			  iphone->rx_urb->transfer_dma);
	usb_free_coherent(iphone->udev, IPHETH_BUF_SIZE, iphone->tx_buf,
			  iphone->tx_urb->transfer_dma);
	usb_free_urb(iphone->rx_urb);
	usb_free_urb(iphone->tx_urb);
}

static void ipheth_kill_urbs(struct ipheth_device *dev)
{
	usb_kill_urb(dev->tx_urb);
	usb_kill_urb(dev->rx_urb);
}

static void ipheth_rcvbulk_callback(struct urb *urb)
{
	struct ipheth_device *dev;
	struct sk_buff *skb;
	int status;
	char *buf;
	int len;

	dev = urb->context;
	if (dev == NULL)
		return;

	status = urb->status;
	switch (status) {
	case -ENOENT:
	case -ECONNRESET:
	case -ESHUTDOWN:
		return;
	case 0:
		break;
	default:
		err("%s: urb status: %d", __func__, status);
		return;
	}

	if (urb->actual_length <= IPHETH_IP_ALIGN) {
		dev->net->stats.rx_length_errors++;
		return;
	}
	len = urb->actual_length - IPHETH_IP_ALIGN;
	buf = urb->transfer_buffer + IPHETH_IP_ALIGN;

	skb = dev_alloc_skb(len);
	if (!skb) {
		err("%s: dev_alloc_skb: -ENOMEM", __func__);
		dev->net->stats.rx_dropped++;
		return;
	}

	memcpy(skb_put(skb, len), buf, len);
	skb->dev = dev->net;
	skb->protocol = eth_type_trans(skb, dev->net);

	dev->net->stats.rx_packets++;
	dev->net->stats.rx_bytes += len;

	netif_rx(skb);
	ipheth_rx_submit(dev, GFP_ATOMIC);
}

static void ipheth_sndbulk_callback(struct urb *urb)
{
	struct ipheth_device *dev;
	int status = urb->status;

	dev = urb->context;
	if (dev == NULL)
		return;

	if (status != 0 &&
	    status != -ENOENT &&
	    status != -ECONNRESET &&
	    status != -ESHUTDOWN)
		err("%s: urb status: %d", __func__, status);

	dev_kfree_skb_irq(dev->tx_skb);
	netif_wake_queue(dev->net);
}

static int ipheth_carrier_set(struct ipheth_device *dev)
{
	struct usb_device *udev = dev->udev;
	int retval;

	retval = usb_control_msg(udev,
			usb_rcvctrlpipe(udev, IPHETH_CTRL_ENDP),
			IPHETH_CMD_CARRIER_CHECK, /* request */
			0xc0, /* request type */
			0x00, /* value */
			0x02, /* index */
			dev->ctrl_buf, IPHETH_CTRL_BUF_SIZE,
			IPHETH_CTRL_TIMEOUT);
	if (retval < 0) {
		err("%s: usb_control_msg: %d", __func__, retval);
		return retval;
	}

	if (dev->ctrl_buf[0] == IPHETH_CARRIER_ON)
		netif_carrier_on(dev->net);
	else
		netif_carrier_off(dev->net);

	return 0;
}

static void ipheth_carrier_check_work(struct work_struct *work)
{
	struct ipheth_device *dev = container_of(work, struct ipheth_device,
						 carrier_work.work);

	ipheth_carrier_set(dev);
	schedule_delayed_work(&dev->carrier_work, IPHETH_CARRIER_CHECK_TIMEOUT);
}

static int ipheth_get_macaddr(struct ipheth_device *dev)
{
	struct usb_device *udev = dev->udev;
	struct net_device *net = dev->net;
	int retval;

	retval = usb_control_msg(udev,
				 usb_rcvctrlpipe(udev, IPHETH_CTRL_ENDP),
				 IPHETH_CMD_GET_MACADDR, /* request */
				 0xc0, /* request type */
				 0x00, /* value */
				 0x02, /* index */
				 dev->ctrl_buf,
				 IPHETH_CTRL_BUF_SIZE,
				 IPHETH_CTRL_TIMEOUT);
	if (retval < 0) {
		err("%s: usb_control_msg: %d", __func__, retval);
	} else if (retval < ETH_ALEN) {
		err("%s: usb_control_msg: short packet: %d bytes",
			__func__, retval);
		retval = -EINVAL;
	} else {
		memcpy(net->dev_addr, dev->ctrl_buf, ETH_ALEN);
		retval = 0;
	}

	return retval;
}

static int ipheth_rx_submit(struct ipheth_device *dev, gfp_t mem_flags)
{
	struct usb_device *udev = dev->udev;
	int retval;

	usb_fill_bulk_urb(dev->rx_urb, udev,
			  usb_rcvbulkpipe(udev, dev->bulk_in),
			  dev->rx_buf, IPHETH_BUF_SIZE,
			  ipheth_rcvbulk_callback,
			  dev);
	dev->rx_urb->transfer_flags |= URB_NO_TRANSFER_DMA_MAP;

	retval = usb_submit_urb(dev->rx_urb, mem_flags);
	if (retval)
		err("%s: usb_submit_urb: %d", __func__, retval);
	return retval;
}

static int ipheth_open(struct net_device *net)
{
	struct ipheth_device *dev = netdev_priv(net);
	struct usb_device *udev = dev->udev;
	int retval = 0;

	usb_set_interface(udev, IPHETH_INTFNUM, IPHETH_ALT_INTFNUM);

	retval = ipheth_carrier_set(dev);
	if (retval)
		return retval;

	retval = ipheth_rx_submit(dev, GFP_KERNEL);
	if (retval)
		return retval;

	schedule_delayed_work(&dev->carrier_work, IPHETH_CARRIER_CHECK_TIMEOUT);
	netif_start_queue(net);
	return retval;
}

static int ipheth_close(struct net_device *net)
{
	struct ipheth_device *dev = netdev_priv(net);

	cancel_delayed_work_sync(&dev->carrier_work);
	netif_stop_queue(net);
	return 0;
}

static int ipheth_tx(struct sk_buff *skb, struct net_device *net)
{
	struct ipheth_device *dev = netdev_priv(net);
	struct usb_device *udev = dev->udev;
	int retval;

	/* Paranoid */
	if (skb->len > IPHETH_BUF_SIZE) {
		WARN(1, "%s: skb too large: %d bytes\n", __func__, skb->len);
		dev->net->stats.tx_dropped++;
		dev_kfree_skb_irq(skb);
		return NETDEV_TX_OK;
	}

	memcpy(dev->tx_buf, skb->data, skb->len);
	if (skb->len < IPHETH_BUF_SIZE)
		memset(dev->tx_buf + skb->len, 0, IPHETH_BUF_SIZE - skb->len);

	usb_fill_bulk_urb(dev->tx_urb, udev,
			  usb_sndbulkpipe(udev, dev->bulk_out),
			  dev->tx_buf, IPHETH_BUF_SIZE,
			  ipheth_sndbulk_callback,
			  dev);
	dev->tx_urb->transfer_flags |= URB_NO_TRANSFER_DMA_MAP;

	retval = usb_submit_urb(dev->tx_urb, GFP_ATOMIC);
	if (retval) {
		err("%s: usb_submit_urb: %d", __func__, retval);
		dev->net->stats.tx_errors++;
		dev_kfree_skb_irq(skb);
	} else {
		dev->tx_skb = skb;

		dev->net->stats.tx_packets++;
		dev->net->stats.tx_bytes += skb->len;
		netif_stop_queue(net);
	}

	return NETDEV_TX_OK;
}

static void ipheth_tx_timeout(struct net_device *net)
{
	struct ipheth_device *dev = netdev_priv(net);

	err("%s: TX timeout", __func__);
	dev->net->stats.tx_errors++;
	usb_unlink_urb(dev->tx_urb);
}

static struct net_device_stats *ipheth_stats(struct net_device *net)
{
	struct ipheth_device *dev = netdev_priv(net);
	return &dev->net->stats;
}

static u32 ipheth_ethtool_op_get_link(struct net_device *net)
{
	struct ipheth_device *dev = netdev_priv(net);
	return netif_carrier_ok(dev->net);
}

static struct ethtool_ops ops = {
	.get_link = ipheth_ethtool_op_get_link
};

static const struct net_device_ops ipheth_netdev_ops = {
	.ndo_open = &ipheth_open,
	.ndo_stop = &ipheth_close,
	.ndo_start_xmit = &ipheth_tx,
	.ndo_tx_timeout = &ipheth_tx_timeout,
	.ndo_get_stats = &ipheth_stats,
};

static int ipheth_probe(struct usb_interface *intf,
			const struct usb_device_id *id)
{
	struct usb_device *udev = interface_to_usbdev(intf);
	struct usb_host_interface *hintf;
	struct usb_endpoint_descriptor *endp;
	struct ipheth_device *dev;
	struct net_device *netdev;
	int i;
	int retval;

	netdev = alloc_etherdev(sizeof(struct ipheth_device));
	if (!netdev)
		return -ENOMEM;

	netdev->netdev_ops = &ipheth_netdev_ops;
	netdev->watchdog_timeo = IPHETH_TX_TIMEOUT;
	strcpy(netdev->name, "eth%d");

	dev = netdev_priv(netdev);
	dev->udev = udev;
	dev->net = netdev;
	dev->intf = intf;

	/* Set up endpoints */
	hintf = usb_altnum_to_altsetting(intf, IPHETH_ALT_INTFNUM);
	if (hintf == NULL) {
		retval = -ENODEV;
		err("Unable to find alternate settings interface");
		goto err_endpoints;
	}

	for (i = 0; i < hintf->desc.bNumEndpoints; i++) {
		endp = &hintf->endpoint[i].desc;
		if (usb_endpoint_is_bulk_in(endp))
			dev->bulk_in = endp->bEndpointAddress;
		else if (usb_endpoint_is_bulk_out(endp))
			dev->bulk_out = endp->bEndpointAddress;
	}
	if (!(dev->bulk_in && dev->bulk_out)) {
		retval = -ENODEV;
		err("Unable to find endpoints");
		goto err_endpoints;
	}

	dev->ctrl_buf = kmalloc(IPHETH_CTRL_BUF_SIZE, GFP_KERNEL);
	if (dev->ctrl_buf == NULL) {
		retval = -ENOMEM;
		goto err_alloc_ctrl_buf;
	}

	retval = ipheth_get_macaddr(dev);
	if (retval)
		goto err_get_macaddr;

	INIT_DELAYED_WORK(&dev->carrier_work, ipheth_carrier_check_work);

	retval = ipheth_alloc_urbs(dev);
	if (retval) {
		err("error allocating urbs: %d", retval);
		goto err_alloc_urbs;
	}

	usb_set_intfdata(intf, dev);

	SET_NETDEV_DEV(netdev, &intf->dev);
	SET_ETHTOOL_OPS(netdev, &ops);

	retval = register_netdev(netdev);
	if (retval) {
		err("error registering netdev: %d", retval);
		retval = -EIO;
		goto err_register_netdev;
	}

	dev_info(&intf->dev, "Apple iPhone USB Ethernet device attached\n");
	return 0;

err_register_netdev:
	ipheth_free_urbs(dev);
err_alloc_urbs:
err_get_macaddr:
err_alloc_ctrl_buf:
	kfree(dev->ctrl_buf);
err_endpoints:
	free_netdev(netdev);
	return retval;
}

static void ipheth_disconnect(struct usb_interface *intf)
{
	struct ipheth_device *dev;

	dev = usb_get_intfdata(intf);
	if (dev != NULL) {
		unregister_netdev(dev->net);
		ipheth_kill_urbs(dev);
		ipheth_free_urbs(dev);
		kfree(dev->ctrl_buf);
		free_netdev(dev->net);
	}
	usb_set_intfdata(intf, NULL);
	dev_info(&intf->dev, "Apple iPhone USB Ethernet now disconnected\n");
}

static struct usb_driver ipheth_driver = {
	.name =		"ipheth",
	.probe =	ipheth_probe,
	.disconnect =	ipheth_disconnect,
	.id_table =	ipheth_table,
};

static int __init ipheth_init(void)
{
	int retval;

	retval = usb_register(&ipheth_driver);
	if (retval) {
		err("usb_register failed: %d", retval);
		return retval;
	}
	return 0;
}

static void __exit ipheth_exit(void)
{
	usb_deregister(&ipheth_driver);
}

module_init(ipheth_init);
module_exit(ipheth_exit);

MODULE_AUTHOR("Diego Giagio <diego@giagio.com>");
MODULE_DESCRIPTION("Apple iPhone USB Ethernet driver");
MODULE_LICENSE("Dual BSD/GPL");<|MERGE_RESOLUTION|>--- conflicted
+++ resolved
@@ -62,10 +62,7 @@
 #define USB_PRODUCT_IPAD 0x129a
 #define USB_PRODUCT_IPHONE_4_VZW 0x129c
 #define USB_PRODUCT_IPHONE_4S	0x12a0
-<<<<<<< HEAD
-=======
 #define USB_PRODUCT_IPHONE_5	0x12a8
->>>>>>> eda70fdf
 
 #define IPHETH_USBINTF_CLASS    255
 #define IPHETH_USBINTF_SUBCLASS 253
@@ -117,13 +114,10 @@
 		USB_VENDOR_APPLE, USB_PRODUCT_IPHONE_4S,
 		IPHETH_USBINTF_CLASS, IPHETH_USBINTF_SUBCLASS,
 		IPHETH_USBINTF_PROTO) },
-<<<<<<< HEAD
-=======
 	{ USB_DEVICE_AND_INTERFACE_INFO(
 		USB_VENDOR_APPLE, USB_PRODUCT_IPHONE_5,
 		IPHETH_USBINTF_CLASS, IPHETH_USBINTF_SUBCLASS,
 		IPHETH_USBINTF_PROTO) },
->>>>>>> eda70fdf
 	{ }
 };
 MODULE_DEVICE_TABLE(usb, ipheth_table);
