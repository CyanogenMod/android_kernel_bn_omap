/* orinoco_nortel.c
 *
 * Driver for Prism II devices which would usually be driven by orinoco_cs,
 * but are connected to the PCI bus by a PCI-to-PCMCIA adapter used in
 * Nortel emobility, Symbol LA-4113 and Symbol LA-4123.
 *
 * Copyright (C) 2002 Tobias Hoffmann
 *           (C) 2003 Christoph Jungegger <disdos@traum404.de>
 *
 * Some of this code is borrowed from orinoco_plx.c
 *	Copyright (C) 2001 Daniel Barlow
 * Some of this code is borrowed from orinoco_pci.c 
 *  Copyright (C) 2001 Jean Tourrilhes
 * Some of this code is "inspired" by linux-wlan-ng-0.1.10, but nothing
 * has been copied from it. linux-wlan-ng-0.1.10 is originally :
 *	Copyright (C) 1999 AbsoluteValue Systems, Inc.  All Rights Reserved.
 * 
 * The contents of this file are subject to the Mozilla Public License
 * Version 1.1 (the "License"); you may not use this file except in
 * compliance with the License. You may obtain a copy of the License
 * at http://www.mozilla.org/MPL/
 *
 * Software distributed under the License is distributed on an "AS IS"
 * basis, WITHOUT WARRANTY OF ANY KIND, either express or implied. See
 * the License for the specific language governing rights and
 * limitations under the License.
 *
 * Alternatively, the contents of this file may be used under the
 * terms of the GNU General Public License version 2 (the "GPL"), in
 * which case the provisions of the GPL are applicable instead of the
 * above.  If you wish to allow the use of your version of this file
 * only under the terms of the GPL and not to allow others to use your
 * version of this file under the MPL, indicate your decision by
 * deleting the provisions above and replace them with the notice and
 * other provisions required by the GPL.  If you do not delete the
 * provisions above, a recipient may use your version of this file
 * under either the MPL or the GPL.
 */

#define DRIVER_NAME "orinoco_nortel"
#define PFX DRIVER_NAME ": "

#include <linux/config.h>
#include <linux/module.h>
#include <linux/kernel.h>
#include <linux/init.h>
#include <linux/delay.h>
#include <linux/pci.h>
#include <pcmcia/cisreg.h>

#include "orinoco.h"
#include "orinoco_pci.h"

#define COR_OFFSET    (0xe0)	/* COR attribute offset of Prism2 PC card */
#define COR_VALUE     (COR_LEVEL_REQ | COR_FUNC_ENA)	/* Enable PC card with interrupt in level trigger */


/*
 * Do a soft reset of the card using the Configuration Option Register
 * We need this to get going...
 * This is the part of the code that is strongly inspired from wlan-ng
 *
 * Note bis : Don't try to access HERMES_CMD during the reset phase.
 * It just won't work !
 */
static int orinoco_nortel_cor_reset(struct orinoco_private *priv)
{
	struct orinoco_pci_card *card = priv->card;

	/* Assert the reset until the card notices */
	iowrite16(8, card->bridge_io + 2);
	ioread16(card->attr_io + COR_OFFSET);
	iowrite16(0x80, card->attr_io + COR_OFFSET);
	mdelay(1);

	/* Give time for the card to recover from this hard effort */
	iowrite16(0, card->attr_io + COR_OFFSET);
	iowrite16(0, card->attr_io + COR_OFFSET);
	mdelay(1);

	/* Set COR as usual */
	iowrite16(COR_VALUE, card->attr_io + COR_OFFSET);
	iowrite16(COR_VALUE, card->attr_io + COR_OFFSET);
	mdelay(1);

	iowrite16(0x228, card->bridge_io + 2);

	return 0;
}

static int orinoco_nortel_hw_init(struct orinoco_pci_card *card)
{
	int i;
	u32 reg;

	/* Setup bridge */
	if (ioread16(card->bridge_io) & 1) {
		printk(KERN_ERR PFX "brg1 answer1 wrong\n");
		return -EBUSY;
	}
	iowrite16(0x118, card->bridge_io + 2);
	iowrite16(0x108, card->bridge_io + 2);
	mdelay(30);
	iowrite16(0x8, card->bridge_io + 2);
	for (i = 0; i < 30; i++) {
		mdelay(30);
		if (ioread16(card->bridge_io) & 0x10) {
			break;
		}
	}
	if (i == 30) {
		printk(KERN_ERR PFX "brg1 timed out\n");
		return -EBUSY;
	}
	if (ioread16(card->attr_io + COR_OFFSET) & 1) {
		printk(KERN_ERR PFX "brg2 answer1 wrong\n");
		return -EBUSY;
	}
	if (ioread16(card->attr_io + COR_OFFSET + 2) & 1) {
		printk(KERN_ERR PFX "brg2 answer2 wrong\n");
		return -EBUSY;
	}
	if (ioread16(card->attr_io + COR_OFFSET + 4) & 1) {
		printk(KERN_ERR PFX "brg2 answer3 wrong\n");
		return -EBUSY;
	}

	/* Set the PCMCIA COR register */
	iowrite16(COR_VALUE, card->attr_io + COR_OFFSET);
	mdelay(1);
	reg = ioread16(card->attr_io + COR_OFFSET);
	if (reg != COR_VALUE) {
		printk(KERN_ERR PFX "Error setting COR value (reg=%x)\n",
		       reg);
		return -EBUSY;
	}

	/* Set LEDs */
	iowrite16(1, card->bridge_io + 10);
	return 0;
}

static int orinoco_nortel_init_one(struct pci_dev *pdev,
				   const struct pci_device_id *ent)
{
	int err;
	struct orinoco_private *priv;
	struct orinoco_pci_card *card;
	struct net_device *dev;
	void __iomem *hermes_io, *bridge_io, *attr_io;

	err = pci_enable_device(pdev);
	if (err) {
		printk(KERN_ERR PFX "Cannot enable PCI device\n");
		return err;
	}

	err = pci_request_regions(pdev, DRIVER_NAME);
	if (err) {
		printk(KERN_ERR PFX "Cannot obtain PCI resources\n");
		goto fail_resources;
	}

	bridge_io = pci_iomap(pdev, 0, 0);
	if (!bridge_io) {
		printk(KERN_ERR PFX "Cannot map bridge registers\n");
		err = -EIO;
		goto fail_map_bridge;
	}

	attr_io = pci_iomap(pdev, 1, 0);
	if (!attr_io) {
		printk(KERN_ERR PFX "Cannot map PCMCIA attributes\n");
		err = -EIO;
		goto fail_map_attr;
	}

	hermes_io = pci_iomap(pdev, 2, 0);
	if (!hermes_io) {
		printk(KERN_ERR PFX "Cannot map chipset registers\n");
		err = -EIO;
		goto fail_map_hermes;
	}

	/* Allocate network device */
	dev = alloc_orinocodev(sizeof(*card), orinoco_nortel_cor_reset);
	if (!dev) {
		printk(KERN_ERR PFX "Cannot allocate network device\n");
		err = -ENOMEM;
		goto fail_alloc;
	}

	priv = netdev_priv(dev);
	card = priv->card;
	card->bridge_io = bridge_io;
	card->attr_io = attr_io;
	SET_MODULE_OWNER(dev);
	SET_NETDEV_DEV(dev, &pdev->dev);

	hermes_struct_init(&priv->hw, hermes_io, HERMES_16BIT_REGSPACING);

	err = request_irq(pdev->irq, orinoco_interrupt, SA_SHIRQ,
			  dev->name, dev);
	if (err) {
		printk(KERN_ERR PFX "Cannot allocate IRQ %d\n", pdev->irq);
		err = -EBUSY;
		goto fail_irq;
	}
<<<<<<< HEAD
	orinoco_pci_setup_netdev(dev, pdev, 2);
=======
>>>>>>> df8ccb9b

	err = orinoco_nortel_hw_init(card);
	if (err) {
		printk(KERN_ERR PFX "Hardware initialization failed\n");
		goto fail;
	}

	err = orinoco_nortel_cor_reset(priv);
	if (err) {
		printk(KERN_ERR PFX "Initial reset failed\n");
		goto fail;
	}

	err = register_netdev(dev);
	if (err) {
		printk(KERN_ERR PFX "Cannot register network device\n");
		goto fail;
	}

	pci_set_drvdata(pdev, dev);
	printk(KERN_DEBUG "%s: " DRIVER_NAME " at %s\n", dev->name,
	       pci_name(pdev));

	return 0;

 fail:
	free_irq(pdev->irq, dev);

 fail_irq:
	pci_set_drvdata(pdev, NULL);
	free_orinocodev(dev);

 fail_alloc:
	pci_iounmap(pdev, hermes_io);

 fail_map_hermes:
	pci_iounmap(pdev, attr_io);

 fail_map_attr:
	pci_iounmap(pdev, bridge_io);

 fail_map_bridge:
	pci_release_regions(pdev);

 fail_resources:
	pci_disable_device(pdev);

	return err;
}

static void __devexit orinoco_nortel_remove_one(struct pci_dev *pdev)
{
	struct net_device *dev = pci_get_drvdata(pdev);
	struct orinoco_private *priv = netdev_priv(dev);
	struct orinoco_pci_card *card = priv->card;

	/* Clear LEDs */
	iowrite16(0, card->bridge_io + 10);

	unregister_netdev(dev);
	free_irq(pdev->irq, dev);
	pci_set_drvdata(pdev, NULL);
	free_orinocodev(dev);
	pci_iounmap(pdev, priv->hw.iobase);
	pci_iounmap(pdev, card->attr_io);
	pci_iounmap(pdev, card->bridge_io);
	pci_release_regions(pdev);
	pci_disable_device(pdev);
}

static struct pci_device_id orinoco_nortel_id_table[] = {
	/* Nortel emobility PCI */
	{0x126c, 0x8030, PCI_ANY_ID, PCI_ANY_ID,},
	/* Symbol LA-4123 PCI */
	{0x1562, 0x0001, PCI_ANY_ID, PCI_ANY_ID,},
	{0,},
};

MODULE_DEVICE_TABLE(pci, orinoco_nortel_id_table);

static struct pci_driver orinoco_nortel_driver = {
	.name		= DRIVER_NAME,
	.id_table	= orinoco_nortel_id_table,
	.probe		= orinoco_nortel_init_one,
	.remove		= __devexit_p(orinoco_nortel_remove_one),
	.suspend	= orinoco_pci_suspend,
	.resume		= orinoco_pci_resume,
};

static char version[] __initdata = DRIVER_NAME " " DRIVER_VERSION
	" (Tobias Hoffmann & Christoph Jungegger <disdos@traum404.de>)";
MODULE_AUTHOR("Christoph Jungegger <disdos@traum404.de>");
MODULE_DESCRIPTION
    ("Driver for wireless LAN cards using the Nortel PCI bridge");
MODULE_LICENSE("Dual MPL/GPL");

static int __init orinoco_nortel_init(void)
{
	printk(KERN_DEBUG "%s\n", version);
	return pci_module_init(&orinoco_nortel_driver);
}

static void __exit orinoco_nortel_exit(void)
{
	pci_unregister_driver(&orinoco_nortel_driver);
}

module_init(orinoco_nortel_init);
module_exit(orinoco_nortel_exit);

/*
 * Local variables:
 *  c-indent-level: 8
 *  c-basic-offset: 8
 *  tab-width: 8
 * End:
 */<|MERGE_RESOLUTION|>--- conflicted
+++ resolved
@@ -206,10 +206,6 @@
 		err = -EBUSY;
 		goto fail_irq;
 	}
-<<<<<<< HEAD
-	orinoco_pci_setup_netdev(dev, pdev, 2);
-=======
->>>>>>> df8ccb9b
 
 	err = orinoco_nortel_hw_init(card);
 	if (err) {
