--- conflicted
+++ resolved
@@ -1154,21 +1154,10 @@
 	}
 
 	if (req->cmd_flags & REQ_DISCARD) {
-<<<<<<< HEAD
-/*
-** HASH:
-** Patching *possible* TRIM bug in Samsung MAG2GA Chips
-** -- also removing the secdiscard request to be safe
-*/
-#if 0
-		if (req->cmd_flags & REQ_SECURE)
-=======
 		if ((req->cmd_flags & REQ_SECURE) &&
 			!(card->quirks & MMC_QUIRK_SEC_ERASE_TRIM_BROKEN))
->>>>>>> f44d12e1
 			ret = mmc_blk_issue_secdiscard_rq(mq, req);
 		else
-#endif
 			ret = mmc_blk_issue_discard_rq(mq, req);
 	} else if (req->cmd_flags & REQ_FLUSH) {
 		ret = mmc_blk_issue_flush(mq, req);
@@ -1458,14 +1447,12 @@
 		  MMC_QUIRK_BLK_NO_CMD23),
 	MMC_FIXUP("MMC32G", 0x11, CID_OEMID_ANY, add_quirk_mmc,
 		  MMC_QUIRK_BLK_NO_CMD23),
-<<<<<<< HEAD
 	MMC_FIXUP("SU16G", 0x3, 0x5344, add_quirk_sd,
 		  MMC_QUIRK_RECOVER_BN),
 	MMC_FIXUP("SU32G", 0x3, 0x5344, add_quirk_sd,
 		  MMC_QUIRK_RECOVER_BN),
 	MMC_FIXUP("SU64G", 0x3, 0x5344, add_quirk_sd,
 		  MMC_QUIRK_RECOVER_BN),
-=======
 
 	/*
 	 * On these Samsung MoviNAND parts, performing secure erase or
@@ -1489,7 +1476,6 @@
 	MMC_FIXUP("VZL00M", CID_MANFID_SAMSUNG, CID_OEMID_ANY, add_quirk_mmc,
 		  MMC_QUIRK_SEC_ERASE_TRIM_BROKEN),
 
->>>>>>> f44d12e1
 	END_FIXUP
 };
 
