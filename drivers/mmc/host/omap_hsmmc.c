/*
 * drivers/mmc/host/omap_hsmmc.c
 *
 * Driver for OMAP2430/3430 MMC controller.
 *
 * Copyright (C) 2007 Texas Instruments.
 *
 * Authors:
 *	Syed Mohammed Khasim	<x0khasim@ti.com>
 *	Madhusudhan		<madhu.cr@ti.com>
 *	Mohit Jalori		<mjalori@ti.com>
 *
 * This file is licensed under the terms of the GNU General Public License
 * version 2. This program is licensed "as is" without any warranty of any
 * kind, whether express or implied.
 */

#include <linux/module.h>
#include <linux/init.h>
#include <linux/debugfs.h>
#include <linux/seq_file.h>
#include <linux/interrupt.h>
#include <linux/delay.h>
#include <linux/dma-mapping.h>
#include <linux/platform_device.h>
#include <linux/workqueue.h>
#include <linux/timer.h>
#include <linux/clk.h>
#include <linux/mmc/host.h>
#include <linux/mmc/core.h>
#include <linux/mmc/card.h>
#include <linux/mmc/mmc.h>
#include <linux/io.h>
#include <linux/semaphore.h>
#include <linux/gpio.h>
#include <linux/regulator/consumer.h>
#include <linux/pm_runtime.h>

#include <plat/dma.h>
#include <mach/hardware.h>
#include <plat/board.h>
#include <plat/mmc.h>
#include <plat/cpu.h>
#include <plat/omap-pm.h>

/* OMAP HSMMC Host Controller Registers */
#define OMAP_HSMMC_SYSCONFIG	0x0010
#define OMAP_HSMMC_SYSSTATUS	0x0014
#define OMAP_HSMMC_CON		0x002C
#define OMAP_HSMMC_BLK		0x0104
#define OMAP_HSMMC_ARG		0x0108
#define OMAP_HSMMC_CMD		0x010C
#define OMAP_HSMMC_RSP10	0x0110
#define OMAP_HSMMC_RSP32	0x0114
#define OMAP_HSMMC_RSP54	0x0118
#define OMAP_HSMMC_RSP76	0x011C
#define OMAP_HSMMC_DATA		0x0120
#define OMAP_HSMMC_PSTATE		0x0124
#define OMAP_HSMMC_HCTL		0x0128
#define OMAP_HSMMC_SYSCTL	0x012C
#define OMAP_HSMMC_STAT		0x0130
#define OMAP_HSMMC_IE		0x0134
#define OMAP_HSMMC_ISE		0x0138
#define OMAP_HSMMC_CAPA		0x0140
#define OMAP_HSMMC_ADMA_ES	0x0154
#define OMAP_HSMMC_ADMA_SAL	0x0158

#define VS18			(1 << 26)
#define VS30			(1 << 25)
#define SDVS18			(0x5 << 9)
#define SDVS30			(0x6 << 9)
#define SDVS33			(0x7 << 9)
#define SDVS_MASK		0x00000E00
#define SDVSCLR			0xFFFFF1FF
#define SDVSDET			0x00000400
#define AUTOIDLE		0x1
#define SDBP			(1 << 8)
#define DTO			0xe
#define ICE			0x1
#define ICS			0x2
#define CEN			(1 << 2)
#define CLKD_MASK		0x0000FFC0
#define CLKD_SHIFT		6
#define DTO_MASK		0x000F0000
#define DTO_SHIFT		16
#define INT_EN_MASK		0x307F0033
#define BWR_ENABLE		(1 << 4)
#define BRR_ENABLE		(1 << 5)
#define DTO_ENABLE		(1 << 20)
#define INIT_STREAM		(1 << 1)
#define ACEN_ACMD12		(1 << 2)
#define ACEN_ACMD23		(2 << 2)
#define DP_SELECT		(1 << 21)
#define DDIR			(1 << 4)
#define DMA_EN			0x1
#define MSBS			(1 << 5)
#define BCE			(1 << 1)
#define FOUR_BIT		(1 << 1)
#define DDR			(1 << 19)
#define DW8			(1 << 5)
#define CC			0x1
#define TC			0x02
#define OD			0x1
#define ERR			(1 << 15)
#define CMD_TIMEOUT		(1 << 16)
#define DATA_TIMEOUT		(1 << 20)
#define CMD_CRC			(1 << 17)
#define DATA_CRC		(1 << 21)
#define CARD_ERR		(1 << 28)
#define STAT_CLEAR		0xFFFFFFFF
#define INIT_STREAM_CMD		0x00000000
#define DUAL_VOLT_OCR_BIT	7
#define SRC			(1 << 25)
#define SRD			(1 << 26)
#define SOFTRESET		(1 << 1)
#define RESETDONE		(1 << 0)
#define DMAS			(0x2 << 3)
#define CAPA_ADMA_SUPPORT       (1 << 19)
#define ADMA_XFER_VALID		(1 << 0)
#define ADMA_XFER_END		(1 << 1)
#define ADMA_XFER_EN_INT	(1 << 2)
#define ADMA_XFER_LINK		(1 << 4)
#define ADMA_XFER_DESC		(1 << 5)
#define DMA_MNS_ADMA_MODE	(1 << 20)
#define ADMA_ERR		(1 << 25)
#define ADMA_XFER_INT		(1 << 3)

#define DMA_TABLE_NUM_ENTRIES	1024
#define ADMA_TABLE_SZ 	\
	(DMA_TABLE_NUM_ENTRIES * sizeof(struct adma_desc_table))

#define SDMA_XFER	1
#define ADMA_XFER	2
/*
 * According to TRM, It is possible to transfer
 * upto 64KB per ADMA table entry.
 * But 64KB = 0x10000 cannot be represented
 * using a 16bit integer in 1 ADMA table row.
 * Hence rounding it to a lesser value.
 */
#define ADMA_MAX_XFER_PER_ROW (60 * 1024)


#define AUTO_CMD12		(1 << 0)	/* Auto CMD12 support */
/*
 * FIXME: Most likely all the data using these _DEVID defines should come
 * from the platform_data, or implemented in controller and slot specific
 * functions.
 */
#define OMAP_MMC1_DEVID		0
#define OMAP_MMC2_DEVID		1
#define OMAP_MMC3_DEVID		2
#define OMAP_MMC4_DEVID		3
#define OMAP_MMC5_DEVID		4

#define MMC_TIMEOUT_MS		20
#define OMAP_MMC_MASTER_CLOCK	96000000
#define DRIVER_NAME		"omap_hsmmc"

/* Timeouts for entering power saving states on inactivity, msec */
#define OMAP_MMC_DISABLED_TIMEOUT	1
#define OMAP_MMC_SLEEP_TIMEOUT		1000
#define OMAP_MMC_OFF_TIMEOUT		8000

/*
 * One controller can have multiple slots, like on some omap boards using
 * omap.c controller driver. Luckily this is not currently done on any known
 * omap_hsmmc.c device.
 */
#define mmc_slot(host)		(host->pdata->slots[host->slot_id])

/*
 * MMC Host controller read/write API's
 */
#define OMAP_HSMMC_READ(base, reg)	\
	__raw_readl((base) + OMAP_HSMMC_##reg)

#define OMAP_HSMMC_WRITE(base, reg, val) \
	__raw_writel((val), (base) + OMAP_HSMMC_##reg)

struct adma_desc_table {
	u16 attr;
	u16 length;
	dma_addr_t addr;
};

struct omap_hsmmc_host {
	struct	device		*dev;
	struct	mmc_host	*mmc;
	struct	mmc_request	*mrq;
	struct	mmc_command	*cmd;
	struct	mmc_data	*data;
	struct	clk		*fclk;
	struct	clk		*iclk;
	struct	clk		*dbclk;
	/*
	 * vcc == configured supply
	 * vcc_aux == optional
	 *   -	MMC1, supply for DAT4..DAT7
	 *   -	MMC2/MMC2, external level shifter voltage supply, for
	 *	chip (SDIO, eMMC, etc) or transceiver (MMC2 only)
	 */
	struct	regulator	*vcc;
	struct	regulator	*vcc_aux;
	struct	work_struct	mmc_carddetect_work;
	void	__iomem		*base;
	resource_size_t		mapbase;
	spinlock_t		irq_lock; /* Prevent races with irq handler */
	unsigned int		id;
	unsigned int		dma_len;
	unsigned int		dma_sg_idx;
	unsigned int		master_clock;
	unsigned char		bus_mode;
	unsigned char		power_mode;
	u32			*buffer;
	u32			bytesleft;
	int			suspended;
	int			irq;
	int			dma_type, dma_ch;
	struct adma_desc_table	*adma_table;
	dma_addr_t		phy_adma_table;
	int			dma_line_tx, dma_line_rx;
	int			slot_id;
	int			got_dbclk;
	int			response_busy;
	int			dpm_state;
	int			vdd;
	int			protect_card;
	int			reqs_blocked;
	int			use_reg;
	int			req_in_progress;
	unsigned int		flags;

	struct	omap_mmc_platform_data	*pdata;
};

static void omap_hsmmc_status_notify_cb(int card_present, void *dev_id)
{
	struct omap_hsmmc_host *host = (struct omap_hsmmc_host *)dev_id;
	unsigned int status, oldstat;

	pr_debug("%s: card_present %d\n", mmc_hostname(host->mmc),
		card_present);

	if (!mmc_slot(host).mmc_data.status) {
		mmc_detect_change(host->mmc, 0);
		return;
	}

	status = mmc_slot(host).mmc_data.status(mmc_dev(host->mmc));

	oldstat = mmc_slot(host).mmc_data.card_present;
	mmc_slot(host).mmc_data.card_present = status;
	if (status ^ oldstat) {
		pr_debug("%s: Slot status change detected (%d -> %d)\n",
			mmc_hostname(host->mmc), oldstat, status);
		mmc_detect_change(host->mmc, 0);
	}
}

<<<<<<< HEAD
static int
omap_hsmmc_prepare_data(struct omap_hsmmc_host *host, struct mmc_request *req);

=======
>>>>>>> ea0a189f
static int omap_hsmmc_card_detect(struct device *dev, int slot)
{
	struct omap_mmc_platform_data *mmc = dev->platform_data;

	/* NOTE: assumes card detect signal is active-low */
	return !gpio_get_value_cansleep(mmc->slots[0].switch_pin);
}

static int omap_hsmmc_get_wp(struct device *dev, int slot)
{
	struct omap_mmc_platform_data *mmc = dev->platform_data;

	/* NOTE: assumes write protect signal is active-high */
	return gpio_get_value_cansleep(mmc->slots[0].gpio_wp);
}

static int omap_hsmmc_get_cover_state(struct device *dev, int slot)
{
	struct omap_mmc_platform_data *mmc = dev->platform_data;

	/* NOTE: assumes card detect signal is active-low */
	return !gpio_get_value_cansleep(mmc->slots[0].switch_pin);
}

#ifdef CONFIG_PM

static int omap_hsmmc_suspend_cdirq(struct device *dev, int slot)
{
	struct omap_mmc_platform_data *mmc = dev->platform_data;

	disable_irq(mmc->slots[0].card_detect_irq);
	return 0;
}

static int omap_hsmmc_resume_cdirq(struct device *dev, int slot)
{
	struct omap_mmc_platform_data *mmc = dev->platform_data;

	enable_irq(mmc->slots[0].card_detect_irq);
	return 0;
}

#else

#define omap_hsmmc_suspend_cdirq	NULL
#define omap_hsmmc_resume_cdirq		NULL

#endif

#ifdef CONFIG_REGULATOR

static int omap_hsmmc_1_set_power(struct device *dev, int slot, int power_on,
				  int vdd)
{
	struct omap_hsmmc_host *host =
		platform_get_drvdata(to_platform_device(dev));
	int ret;

	if (mmc_slot(host).before_set_reg)
		mmc_slot(host).before_set_reg(dev, slot, power_on, vdd);

	if (power_on)
		ret = mmc_regulator_set_ocr(host->mmc, host->vcc, vdd);
	else
		ret = mmc_regulator_set_ocr(host->mmc, host->vcc, 0);

	if (mmc_slot(host).after_set_reg)
		mmc_slot(host).after_set_reg(dev, slot, power_on, vdd);

	return ret;
}

static int omap_hsmmc_235_set_power(struct device *dev, int slot, int power_on,
				   int vdd)
{
	struct omap_hsmmc_host *host =
		platform_get_drvdata(to_platform_device(dev));
	int ret = 0;

	/*
	 * If we don't see a Vcc regulator, assume it's a fixed
	 * voltage always-on regulator.
	 */
	if (!host->vcc)
		return 0;

	if (mmc_slot(host).before_set_reg)
		mmc_slot(host).before_set_reg(dev, slot, power_on, vdd);

	/*
	 * Assume Vcc regulator is used only to power the card ... OMAP
	 * VDDS is used to power the pins, optionally with a transceiver to
	 * support cards using voltages other than VDDS (1.8V nominal).  When a
	 * transceiver is used, DAT3..7 are muxed as transceiver control pins.
	 *
	 * In some cases this regulator won't support enable/disable;
	 * e.g. it's a fixed rail for a WLAN chip.
	 *
	 * In other cases vcc_aux switches interface power.  Example, for
	 * eMMC cards it represents VccQ.  Sometimes transceivers or SDIO
	 * chips/cards need an interface voltage rail too.
	 */
	if (power_on) {
		ret = mmc_regulator_set_ocr(host->mmc, host->vcc, vdd);
		/* Enable interface voltage rail, if needed */
		if (ret == 0 && host->vcc_aux) {
			ret = regulator_enable(host->vcc_aux);
			if (ret < 0)
				ret = mmc_regulator_set_ocr(host->mmc,
							host->vcc, 0);
		}
	} else {
		/* Shut down the rail */
		if (host->vcc_aux)
			ret = regulator_disable(host->vcc_aux);
		if (!ret) {
			/* Then proceed to shut down the local regulator */
			ret = mmc_regulator_set_ocr(host->mmc,
						host->vcc, 0);
		}
	}

	if (mmc_slot(host).after_set_reg)
		mmc_slot(host).after_set_reg(dev, slot, power_on, vdd);

	return ret;
}

static int omap_hsmmc_4_set_power(struct device *dev, int slot, int power_on,
					int vdd)
{
	return 0;
}

static int omap_hsmmc_1_set_sleep(struct device *dev, int slot, int sleep,
				  int vdd, int cardsleep)
{
	struct omap_hsmmc_host *host =
		platform_get_drvdata(to_platform_device(dev));
	int mode = sleep ? REGULATOR_MODE_STANDBY : REGULATOR_MODE_NORMAL;

	return regulator_set_mode(host->vcc, mode);
}

static int omap_hsmmc_235_set_sleep(struct device *dev, int slot, int sleep,
				   int vdd, int cardsleep)
{
	struct omap_hsmmc_host *host =
		platform_get_drvdata(to_platform_device(dev));
	int err, mode;

	/*
	 * If we don't see a Vcc regulator, assume it's a fixed
	 * voltage always-on regulator.
	 */
	if (!host->vcc)
		return 0;

	mode = sleep ? REGULATOR_MODE_STANDBY : REGULATOR_MODE_NORMAL;

	if (!host->vcc_aux)
		return regulator_set_mode(host->vcc, mode);

	if (cardsleep) {
		/* VCC can be turned off if card is asleep */
		if (sleep)
			err = mmc_regulator_set_ocr(host->mmc, host->vcc, 0);
		else
			err = mmc_regulator_set_ocr(host->mmc, host->vcc, vdd);
	} else
		err = regulator_set_mode(host->vcc, mode);
	if (err)
		return err;

	if (!mmc_slot(host).vcc_aux_disable_is_sleep)
		return regulator_set_mode(host->vcc_aux, mode);

	if (sleep)
		return regulator_disable(host->vcc_aux);
	else
		return regulator_enable(host->vcc_aux);
}

static int omap_hsmmc_4_set_sleep(struct device *dev, int slot, int sleep,
					int vdd, int cardsleep)
{
	return 0;
}

static int omap_hsmmc_reg_get(struct omap_hsmmc_host *host)
{
	struct regulator *reg;
	int ret = 0;
	int ocr_value = 0;

	switch (host->id) {
	case OMAP_MMC1_DEVID:
		/* On-chip level shifting via PBIAS0/PBIAS1 */
		mmc_slot(host).set_power = omap_hsmmc_1_set_power;
		mmc_slot(host).set_sleep = omap_hsmmc_1_set_sleep;
		break;
	case OMAP_MMC2_DEVID:
	case OMAP_MMC3_DEVID:
	case OMAP_MMC5_DEVID:
		/* Off-chip level shifting, or none */
		mmc_slot(host).set_power = omap_hsmmc_235_set_power;
		mmc_slot(host).set_sleep = omap_hsmmc_235_set_sleep;
		break;
	case OMAP_MMC4_DEVID:
		mmc_slot(host).set_power = omap_hsmmc_4_set_power;
		mmc_slot(host).set_sleep = omap_hsmmc_4_set_sleep;
	default:
		pr_err("MMC%d configuration not supported!\n", host->id);
		return -EINVAL;
	}

	reg = regulator_get(host->dev, "vmmc");
	if (IS_ERR(reg)) {
		dev_dbg(host->dev, "vmmc regulator missing\n");
		/*
		* HACK: until fixed.c regulator is usable,
		* we don't require a main regulator
		* for MMC2 or MMC3
		*/
		if (host->id == OMAP_MMC1_DEVID) {
			ret = PTR_ERR(reg);
			goto err;
		}
	} else {
		host->vcc = reg;
		ocr_value = mmc_regulator_get_ocrmask(reg);
		if (!mmc_slot(host).ocr_mask) {
			mmc_slot(host).ocr_mask = ocr_value;
		} else {
			if (!(mmc_slot(host).ocr_mask & ocr_value)) {
				pr_err("MMC%d ocrmask %x is not supported\n",
					host->id, mmc_slot(host).ocr_mask);
				mmc_slot(host).ocr_mask = 0;
				return -EINVAL;
			}
		}

		/* Allow an aux regulator */
		reg = regulator_get(host->dev, "vmmc_aux");
		host->vcc_aux = IS_ERR(reg) ? NULL : reg;

		/* For eMMC do not power off when not in sleep state */
		if (mmc_slot(host).no_regulator_off_init)
			return 0;
		/*
		* UGLY HACK:  workaround regulator framework bugs.
		* When the bootloader leaves a supply active, it's
		* initialized with zero usecount ... and we can't
		* disable it without first enabling it.  Until the
		* framework is fixed, we need a workaround like this
		* (which is safe for MMC, but not in general).
		*/
		if (regulator_is_enabled(host->vcc) > 0) {
			regulator_enable(host->vcc);
			regulator_disable(host->vcc);
		}
		if (host->vcc_aux) {
			if (regulator_is_enabled(reg) > 0) {
				regulator_enable(reg);
				regulator_disable(reg);
			}
		}
	}

	return 0;

err:
	mmc_slot(host).set_power = NULL;
	mmc_slot(host).set_sleep = NULL;
	return ret;
}

static void omap_hsmmc_reg_put(struct omap_hsmmc_host *host)
{
	regulator_put(host->vcc);
	regulator_put(host->vcc_aux);
	mmc_slot(host).set_power = NULL;
	mmc_slot(host).set_sleep = NULL;
}

static inline int omap_hsmmc_have_reg(void)
{
	return 1;
}

#else

static inline int omap_hsmmc_reg_get(struct omap_hsmmc_host *host)
{
	return -EINVAL;
}

static inline void omap_hsmmc_reg_put(struct omap_hsmmc_host *host)
{
}

static inline int omap_hsmmc_have_reg(void)
{
	return 0;
}

#endif

static int omap_hsmmc_gpio_init(struct omap_mmc_platform_data *pdata)
{
	int ret;

	if (gpio_is_valid(pdata->slots[0].switch_pin)) {
		if (pdata->slots[0].cover)
			pdata->slots[0].get_cover_state =
					omap_hsmmc_get_cover_state;
		else
			pdata->slots[0].card_detect = omap_hsmmc_card_detect;
		pdata->slots[0].card_detect_irq =
				gpio_to_irq(pdata->slots[0].switch_pin);
		ret = gpio_request(pdata->slots[0].switch_pin, "mmc_cd");
		if (ret)
			return ret;
		ret = gpio_direction_input(pdata->slots[0].switch_pin);
		if (ret)
			goto err_free_sp;
	} else
		pdata->slots[0].switch_pin = -EINVAL;

	if (gpio_is_valid(pdata->slots[0].gpio_wp)) {
		pdata->slots[0].get_ro = omap_hsmmc_get_wp;
		ret = gpio_request(pdata->slots[0].gpio_wp, "mmc_wp");
		if (ret)
			goto err_free_cd;
		ret = gpio_direction_input(pdata->slots[0].gpio_wp);
		if (ret)
			goto err_free_wp;
	} else
		pdata->slots[0].gpio_wp = -EINVAL;

	return 0;

err_free_wp:
	gpio_free(pdata->slots[0].gpio_wp);
err_free_cd:
	if (gpio_is_valid(pdata->slots[0].switch_pin))
err_free_sp:
		gpio_free(pdata->slots[0].switch_pin);
	return ret;
}

static void omap_hsmmc_gpio_free(struct omap_mmc_platform_data *pdata)
{
	if (gpio_is_valid(pdata->slots[0].gpio_wp))
		gpio_free(pdata->slots[0].gpio_wp);
	if (gpio_is_valid(pdata->slots[0].switch_pin))
		gpio_free(pdata->slots[0].switch_pin);
}

/*
 * Stop clock to the card
 */
static void omap_hsmmc_stop_clock(struct omap_hsmmc_host *host)
{
	OMAP_HSMMC_WRITE(host->base, SYSCTL,
		OMAP_HSMMC_READ(host->base, SYSCTL) & ~CEN);
	if ((OMAP_HSMMC_READ(host->base, SYSCTL) & CEN) != 0x0)
		dev_dbg(mmc_dev(host->mmc), "MMC Clock is not stoped\n");
}

static void omap_hsmmc_enable_irq(struct omap_hsmmc_host *host,
				  struct mmc_command *cmd)
{
	unsigned int irq_mask;

	if (host->dma_type)
		irq_mask = INT_EN_MASK & ~(BRR_ENABLE | BWR_ENABLE);
	else
		irq_mask = INT_EN_MASK;

	/* Disable timeout for erases */
	if (cmd->opcode == MMC_ERASE)
		irq_mask &= ~DTO_ENABLE;

	OMAP_HSMMC_WRITE(host->base, STAT, STAT_CLEAR);
	OMAP_HSMMC_WRITE(host->base, ISE, irq_mask);
	OMAP_HSMMC_WRITE(host->base, IE, irq_mask);
}

static void omap_hsmmc_disable_irq(struct omap_hsmmc_host *host)
{
	OMAP_HSMMC_WRITE(host->base, ISE, 0);
	OMAP_HSMMC_WRITE(host->base, IE, 0);
	OMAP_HSMMC_WRITE(host->base, STAT, STAT_CLEAR);
}

#ifdef CONFIG_PM

/*
 * Restore the MMC host context, if it was lost as result of a
 * power state change.
 */
static int omap_hsmmc_context_restore(struct omap_hsmmc_host *host)
{
	struct mmc_ios *ios = &host->mmc->ios;
	u32 hctl, capa, con, value;
	u16 dsor = 0;
	unsigned long timeout;

	if (!omap_pm_was_context_lost(host->dev))
		return 1;

	/* Wait for hardware reset */
	timeout = jiffies + msecs_to_jiffies(MMC_TIMEOUT_MS);
	while ((OMAP_HSMMC_READ(host->base, SYSSTATUS) & RESETDONE) != RESETDONE
		&& time_before(jiffies, timeout))
		;

	/* Do software reset */
	OMAP_HSMMC_WRITE(host->base, SYSCONFIG, SOFTRESET);
	timeout = jiffies + msecs_to_jiffies(MMC_TIMEOUT_MS);
	while ((OMAP_HSMMC_READ(host->base, SYSSTATUS) & RESETDONE) != RESETDONE
		&& time_before(jiffies, timeout))
		;

	OMAP_HSMMC_WRITE(host->base, SYSCONFIG,
			OMAP_HSMMC_READ(host->base, SYSCONFIG) | AUTOIDLE);

	if (host->id == OMAP_MMC1_DEVID) {
		if (host->power_mode != MMC_POWER_OFF &&
		    (1 << ios->vdd) <= MMC_VDD_23_24)
			hctl = SDVS18;
		else
			hctl = SDVS30;
		capa = VS30 | VS18;
	} else {
		hctl = SDVS18;
		capa = VS18;
	}
	if (host->dma_type == ADMA_XFER)
		hctl |= DMAS;

	OMAP_HSMMC_WRITE(host->base, HCTL,
			OMAP_HSMMC_READ(host->base, HCTL) | hctl);

	OMAP_HSMMC_WRITE(host->base, CAPA,
			OMAP_HSMMC_READ(host->base, CAPA) | capa);

	OMAP_HSMMC_WRITE(host->base, HCTL,
			OMAP_HSMMC_READ(host->base, HCTL) | SDBP);

	if (host->dma_type == ADMA_XFER) {
		value = OMAP_HSMMC_READ(host->base, CON);
		OMAP_HSMMC_WRITE(host->base, CON, value | DMA_MNS_ADMA_MODE);
	}

	timeout = jiffies + msecs_to_jiffies(MMC_TIMEOUT_MS);
	while ((OMAP_HSMMC_READ(host->base, HCTL) & SDBP) != SDBP
		&& time_before(jiffies, timeout))
		;

	omap_hsmmc_disable_irq(host);

	/* Do not initialize card-specific things if the power is off */
	if (host->power_mode == MMC_POWER_OFF)
		goto out;

	con = OMAP_HSMMC_READ(host->base, CON);
	/* configure in DDR mode */
	if (ios->timing == MMC_TIMING_UHS_DDR50) {
		con |= DDR;
	} else {
		con &= ~DDR;
	}
	switch (ios->bus_width) {
	case MMC_BUS_WIDTH_8:
		OMAP_HSMMC_WRITE(host->base, CON, con | DW8);
		break;
	case MMC_BUS_WIDTH_4:
		OMAP_HSMMC_WRITE(host->base, CON, con & ~DW8);
		OMAP_HSMMC_WRITE(host->base, HCTL,
			OMAP_HSMMC_READ(host->base, HCTL) | FOUR_BIT);
		break;
	case MMC_BUS_WIDTH_1:
		OMAP_HSMMC_WRITE(host->base, CON, con & ~DW8);
		OMAP_HSMMC_WRITE(host->base, HCTL,
			OMAP_HSMMC_READ(host->base, HCTL) & ~FOUR_BIT);
		break;
	}

	if (ios->clock) {
		dsor = host->master_clock / ios->clock;
		if (dsor < 1)
			dsor = 1;

		if (host->master_clock / dsor > ios->clock)
			dsor++;

		if (dsor > 250)
			dsor = 250;
	}

	OMAP_HSMMC_WRITE(host->base, SYSCTL,
		OMAP_HSMMC_READ(host->base, SYSCTL) & ~CEN);
	OMAP_HSMMC_WRITE(host->base, SYSCTL, (dsor << 6) | (DTO << 16));
	OMAP_HSMMC_WRITE(host->base, SYSCTL,
		OMAP_HSMMC_READ(host->base, SYSCTL) | ICE);

	timeout = jiffies + msecs_to_jiffies(MMC_TIMEOUT_MS);
	while ((OMAP_HSMMC_READ(host->base, SYSCTL) & ICS) != ICS
		&& time_before(jiffies, timeout))
		;

	OMAP_HSMMC_WRITE(host->base, SYSCTL,
		OMAP_HSMMC_READ(host->base, SYSCTL) | CEN);

	con = OMAP_HSMMC_READ(host->base, CON);
	if (ios->bus_mode == MMC_BUSMODE_OPENDRAIN)
		OMAP_HSMMC_WRITE(host->base, CON, con | OD);
	else
		OMAP_HSMMC_WRITE(host->base, CON, con & ~OD);
out:
	dev_dbg(mmc_dev(host->mmc), "context is restored\n");
	return 0;
}

/*
 * Save the MMC host context (store the number of power state changes so far).
 */
static void omap_hsmmc_context_save(struct omap_hsmmc_host *host)
{
	return;
}

#else

static int omap_hsmmc_context_restore(struct omap_hsmmc_host *host)
{
	return 0;
}

static void omap_hsmmc_context_save(struct omap_hsmmc_host *host)
{
}

#endif

/*
 * Send init stream sequence to card
 * before sending IDLE command
 */
static void send_init_stream(struct omap_hsmmc_host *host)
{
	int reg = 0;
	unsigned long timeout;

	if (host->protect_card)
		return;

	disable_irq(host->irq);

	OMAP_HSMMC_WRITE(host->base, IE, INT_EN_MASK);
	OMAP_HSMMC_WRITE(host->base, CON,
		OMAP_HSMMC_READ(host->base, CON) | INIT_STREAM);
	OMAP_HSMMC_WRITE(host->base, CMD, INIT_STREAM_CMD);

	timeout = jiffies + msecs_to_jiffies(MMC_TIMEOUT_MS);
	while ((reg != CC) && time_before(jiffies, timeout))
		reg = OMAP_HSMMC_READ(host->base, STAT) & CC;

	OMAP_HSMMC_WRITE(host->base, CON,
		OMAP_HSMMC_READ(host->base, CON) & ~INIT_STREAM);

	OMAP_HSMMC_WRITE(host->base, STAT, STAT_CLEAR);
	OMAP_HSMMC_READ(host->base, STAT);

	enable_irq(host->irq);
}

static inline
int omap_hsmmc_cover_is_closed(struct omap_hsmmc_host *host)
{
	int r = 1;

	if (mmc_slot(host).get_cover_state)
		r = mmc_slot(host).get_cover_state(host->dev, host->slot_id);
	return r;
}

static ssize_t
omap_hsmmc_show_cover_switch(struct device *dev, struct device_attribute *attr,
			   char *buf)
{
	struct mmc_host *mmc = container_of(dev, struct mmc_host, class_dev);
	struct omap_hsmmc_host *host = mmc_priv(mmc);

	return sprintf(buf, "%s\n",
			omap_hsmmc_cover_is_closed(host) ? "closed" : "open");
}

static DEVICE_ATTR(cover_switch, S_IRUGO, omap_hsmmc_show_cover_switch, NULL);

static ssize_t
omap_hsmmc_show_slot_name(struct device *dev, struct device_attribute *attr,
			char *buf)
{
	struct mmc_host *mmc = container_of(dev, struct mmc_host, class_dev);
	struct omap_hsmmc_host *host = mmc_priv(mmc);

	return sprintf(buf, "%s\n", mmc_slot(host).name);
}

static DEVICE_ATTR(slot_name, S_IRUGO, omap_hsmmc_show_slot_name, NULL);

/*
 * Configure the response type and send the cmd.
 */
static void
omap_hsmmc_start_command(struct omap_hsmmc_host *host, struct mmc_command *cmd,
	struct mmc_data *data, bool no_autocmd12)
{
	int cmdreg = 0, resptype = 0, cmdtype = 0;

	dev_dbg(mmc_dev(host->mmc), "%s: CMD%d, argument 0x%08x\n",
		mmc_hostname(host->mmc), cmd->opcode, cmd->arg);
	host->cmd = cmd;

	omap_hsmmc_enable_irq(host, cmd);

	host->response_busy = 0;
	if (cmd->flags & MMC_RSP_PRESENT) {
		if (cmd->flags & MMC_RSP_136)
			resptype = 1;
		else if (cmd->flags & MMC_RSP_BUSY) {
			resptype = 3;
			host->response_busy = 1;
		} else
			resptype = 2;
	}

	/*
	 * Unlike OMAP1 controller, the cmdtype does not seem to be based on
	 * ac, bc, adtc, bcr. Only commands ending an open ended transfer need
	 * a val of 0x3, rest 0x0.
	 */
	if (cmd == host->mrq->stop)
		cmdtype = 0x3;

	cmdreg = (cmd->opcode << 24) | (resptype << 16) | (cmdtype << 22);
	if ((host->flags & AUTO_CMD12) && mmc_op_multi(cmd->opcode) &&
								!no_autocmd12)
		cmdreg |= ACEN_ACMD12;

	if (data) {
		cmdreg |= DP_SELECT | MSBS | BCE;
		if (data->flags & MMC_DATA_READ)
			cmdreg |= DDIR;
		else
			cmdreg &= ~(DDIR);
	}

	if (host->dma_type)
		cmdreg |= DMA_EN;

	host->req_in_progress = 1;

	OMAP_HSMMC_WRITE(host->base, ARG, cmd->arg);
	OMAP_HSMMC_WRITE(host->base, CMD, cmdreg);
}

static int
omap_hsmmc_get_dma_dir(struct omap_hsmmc_host *host, struct mmc_data *data)
{
	if (data->flags & MMC_DATA_WRITE)
		return DMA_TO_DEVICE;
	else
		return DMA_FROM_DEVICE;
}

static void omap_hsmmc_request_done(struct omap_hsmmc_host *host, struct mmc_request *mrq)
{
	int dma_ch;

	spin_lock(&host->irq_lock);
	host->req_in_progress = 0;
	dma_ch = host->dma_ch;
	spin_unlock(&host->irq_lock);

	omap_hsmmc_disable_irq(host);
	/* Do not complete the request if DMA is still in progress */
	if (mrq->data && host->dma_type && dma_ch != -1)
		return;
	host->mrq = NULL;
	mmc_request_done(host->mmc, mrq);
}

/*
 * Notify the transfer complete to MMC core
 */
static void
omap_hsmmc_xfer_done(struct omap_hsmmc_host *host, struct mmc_data *data)
{
	if (!data) {
		struct mmc_request *mrq = host->mrq;

		/* TC before CC from CMD6 - don't know why, but it happens */
		if (host->cmd && host->cmd->opcode == 6 &&
		    host->response_busy) {
			host->response_busy = 0;
			return;
		}

		omap_hsmmc_request_done(host, mrq);
		return;
	}

	host->data = NULL;

	if (host->dma_type == ADMA_XFER)
		dma_unmap_sg(mmc_dev(host->mmc), data->sg, host->dma_len,
					omap_hsmmc_get_dma_dir(host, data));

	if (!data->error)
		data->bytes_xfered += data->blocks * (data->blksz);
	else
		data->bytes_xfered = 0;

	if (data->stop && ((!(host->flags & AUTO_CMD12)) || data->error))
		omap_hsmmc_start_command(host, data->stop, NULL, 0);
	else {
		if (data->stop)
			data->stop->resp[0] = OMAP_HSMMC_READ(host->base,
							RSP76);
		omap_hsmmc_request_done(host, data->mrq);
	}

	return;
}

/*
 * Notify the core about command completion
 */
static void
omap_hsmmc_cmd_done(struct omap_hsmmc_host *host, struct mmc_command *cmd)
{
	int err;
	struct mmc_request *req;
	req = host->mrq;

	if ((host->mrq->sbc) && (host->cmd == host->mrq->sbc)) {
		host->cmd = NULL;
		err = omap_hsmmc_prepare_data(host, host->mrq);
		if (err) {
			req->cmd->error = err;
			if (req->data)
				req->data->error = err;
			host->mrq = NULL;
			mmc_request_done(host->mmc, req);
			return;
		}
		omap_hsmmc_start_command(host, host->mrq->cmd,
						host->mrq->data, 1);
		return;
	}

	host->cmd = NULL;

	if (cmd->flags & MMC_RSP_PRESENT) {
		if (cmd->flags & MMC_RSP_136) {
			/* response type 2 */
			cmd->resp[3] = OMAP_HSMMC_READ(host->base, RSP10);
			cmd->resp[2] = OMAP_HSMMC_READ(host->base, RSP32);
			cmd->resp[1] = OMAP_HSMMC_READ(host->base, RSP54);
			cmd->resp[0] = OMAP_HSMMC_READ(host->base, RSP76);
		} else {
			/* response types 1, 1b, 3, 4, 5, 6 */
			cmd->resp[0] = OMAP_HSMMC_READ(host->base, RSP10);
		}
	}
	if ((host->data == NULL && !host->response_busy) || cmd->error)
		omap_hsmmc_request_done(host, cmd->mrq);
}

/*
 * DMA clean up for command errors
 */
static void omap_hsmmc_dma_cleanup(struct omap_hsmmc_host *host, int errno)
{
	int dma_ch;

	host->data->error = errno;

	spin_lock(&host->irq_lock);
	dma_ch = host->dma_ch;
	host->dma_ch = -1;
	spin_unlock(&host->irq_lock);

	if ((host->dma_type == SDMA_XFER) && (dma_ch != -1)) {
		dma_unmap_sg(mmc_dev(host->mmc), host->data->sg,
			host->data->sg_len,
			omap_hsmmc_get_dma_dir(host, host->data));
		omap_free_dma(dma_ch);
	}
	host->data = NULL;
}

/*
 * Readable error output
 */
#ifdef CONFIG_MMC_DEBUG
static void omap_hsmmc_report_irq(struct omap_hsmmc_host *host, u32 status)
{
	/* --- means reserved bit without definition at documentation */
	static const char *omap_hsmmc_status_bits[] = {
		"CC", "TC", "BGE", "DMA", "BWR", "BRR", "CINS", "CREM", "CIRQ",
		"OBI", "BSR", "---", "---", "---", "---", "ERRI", "CTO", "CCRC",
		"CEB", "CIE", "DTO", "DCRC", "DEB", "CLE", "ACE", "ADMA",
		"---", "---", "CERR", "BADA", "---", "---"
	};
	char res[256];
	char *buf = res;
	int len, i;

	len = sprintf(buf, "MMC IRQ 0x%x :", status);
	buf += len;

	for (i = 0; i < ARRAY_SIZE(omap_hsmmc_status_bits); i++)
		if (status & (1 << i)) {
			len = sprintf(buf, " %s", omap_hsmmc_status_bits[i]);
			buf += len;
		}

	dev_dbg(mmc_dev(host->mmc), "%s\n", res);
}
#endif  /* CONFIG_MMC_DEBUG */

/*
 * MMC controller internal state machines reset
 *
 * Used to reset command or data internal state machines, using respectively
 *  SRC or SRD bit of SYSCTL register
 * Can be called from interrupt context
 */
static inline void omap_hsmmc_reset_controller_fsm(struct omap_hsmmc_host *host,
						   unsigned long bit)
{
	unsigned long i = 0;
	unsigned long limit = (loops_per_jiffy *
				msecs_to_jiffies(MMC_TIMEOUT_MS));

	OMAP_HSMMC_WRITE(host->base, SYSCTL,
			 OMAP_HSMMC_READ(host->base, SYSCTL) | bit);

	/*
	 * OMAP4 ES2 and greater has an updated reset logic.
	 * Monitor a 0->1 transition first
	 */
	if (mmc_slot(host).features & HSMMC_HAS_UPDATED_RESET) {
		while ((!(OMAP_HSMMC_READ(host->base, SYSCTL) & bit))
					&& (i++ < limit))
			cpu_relax();
	}
	i = 0;

	while ((OMAP_HSMMC_READ(host->base, SYSCTL) & bit) &&
		(i++ < limit))
		cpu_relax();

	if (OMAP_HSMMC_READ(host->base, SYSCTL) & bit)
		dev_err(mmc_dev(host->mmc),
			"Timeout waiting on controller reset in %s\n",
			__func__);
}

static void omap_hsmmc_do_irq(struct omap_hsmmc_host *host, int status)
{
	struct mmc_data *data;
	int end_cmd = 0, end_trans = 0;

	if (!host->req_in_progress) {
		do {
			OMAP_HSMMC_WRITE(host->base, STAT, status);
			/* Flush posted write */
			status = OMAP_HSMMC_READ(host->base, STAT);
		} while (status & INT_EN_MASK);
		return;
	}

	data = host->data;
	dev_dbg(mmc_dev(host->mmc), "IRQ Status is %x\n", status);

	if (status & ERR) {
#ifdef CONFIG_MMC_DEBUG
		omap_hsmmc_report_irq(host, status);
#endif
		if ((status & CMD_TIMEOUT) ||
			(status & CMD_CRC)) {
			if (host->cmd) {
				if (status & CMD_TIMEOUT) {
					omap_hsmmc_reset_controller_fsm(host,
									SRC);
					host->cmd->error = -ETIMEDOUT;
				} else {
					host->cmd->error = -EILSEQ;
				}
				end_cmd = 1;
			}
			if (host->data || host->response_busy) {
				if (host->data)
					omap_hsmmc_dma_cleanup(host,
								-ETIMEDOUT);
				host->response_busy = 0;
				omap_hsmmc_reset_controller_fsm(host, SRD);
			}
		}
		if ((status & DATA_TIMEOUT) ||
			(status & DATA_CRC)) {
			if (host->data || host->response_busy) {
				int err = (status & DATA_TIMEOUT) ?
						-ETIMEDOUT : -EILSEQ;

				if (host->data)
					omap_hsmmc_dma_cleanup(host, err);
				else
					host->mrq->cmd->error = err;
				host->response_busy = 0;
				omap_hsmmc_reset_controller_fsm(host, SRD);
				end_trans = 1;
			}
		}
		if (status & CARD_ERR) {
			dev_dbg(mmc_dev(host->mmc),
				"Ignoring card err CMD%d\n", host->cmd->opcode);
			if (host->cmd)
				end_cmd = 1;
			if (host->data)
				end_trans = 1;
		}
		if (status & ADMA_ERR) {
			dev_dbg(mmc_dev(host->mmc),
				"ADMA err: ADMA_ES=%x, SAL=%x.\n",
					OMAP_HSMMC_READ(host->base, ADMA_ES),
					OMAP_HSMMC_READ(host->base, ADMA_SAL));
			if (host->cmd)
				end_cmd = 1;
			if (host->data)
				end_trans = 1;
		}
	}
	if (status & ADMA_XFER_INT) {
		dev_dbg(mmc_dev(host->mmc),
			"ADMA XFERINT: blk=%x at table=%x pstate=%x\n",
			OMAP_HSMMC_READ(host->base, BLK),
			OMAP_HSMMC_READ(host->base, ADMA_SAL),
			OMAP_HSMMC_READ(host->base, PSTATE));

	}

	OMAP_HSMMC_WRITE(host->base, STAT, status);

	if (end_cmd || ((status & CC) && host->cmd))
		omap_hsmmc_cmd_done(host, host->cmd);
	if ((end_trans || (status & TC)) && host->mrq)
		omap_hsmmc_xfer_done(host, data);
}

/*
 * MMC controller IRQ handler
 */
static irqreturn_t omap_hsmmc_irq(int irq, void *dev_id)
{
	struct omap_hsmmc_host *host = dev_id;
	int status;

	status = OMAP_HSMMC_READ(host->base, STAT);
	do {
		omap_hsmmc_do_irq(host, status);
		/* Flush posted write */
		status = OMAP_HSMMC_READ(host->base, STAT);
	} while (status & INT_EN_MASK);

	return IRQ_HANDLED;
}

static void set_sd_bus_power(struct omap_hsmmc_host *host)
{
	unsigned long i;

	OMAP_HSMMC_WRITE(host->base, HCTL,
			 OMAP_HSMMC_READ(host->base, HCTL) | SDBP);
	for (i = 0; i < loops_per_jiffy; i++) {
		if (OMAP_HSMMC_READ(host->base, HCTL) & SDBP)
			break;
		cpu_relax();
	}
}

/*
 * Switch MMC interface voltage ... only relevant for MMC1.
 *
 * MMC2 and MMC3 use fixed 1.8V levels, and maybe a transceiver.
 * The MMC2 transceiver controls are used instead of DAT4..DAT7.
 * Some chips, like eMMC ones, use internal transceivers.
 */
static int omap_hsmmc_switch_opcond(struct omap_hsmmc_host *host, int vdd)
{
	u32 reg_val = 0;
	int ret;

	/* Disable the clocks */
	pm_runtime_put_sync(host->dev);
	if (host->got_dbclk)
		clk_disable(host->dbclk);

	/* Turn the power off */
	ret = mmc_slot(host).set_power(host->dev, host->slot_id, 0, 0);

	/* Turn the power ON with given VDD 1.8 or 3.0v */
	if (!ret)
		ret = mmc_slot(host).set_power(host->dev, host->slot_id, 1,
					       vdd);
	pm_runtime_get_sync(host->dev);
	if (host->got_dbclk)
		clk_enable(host->dbclk);

	if (ret != 0)
		goto err;

	OMAP_HSMMC_WRITE(host->base, HCTL,
		OMAP_HSMMC_READ(host->base, HCTL) & SDVSCLR);
	reg_val = OMAP_HSMMC_READ(host->base, HCTL);

	/*
	 * If a MMC dual voltage card is detected, the set_ios fn calls
	 * this fn with VDD bit set for 1.8V. Upon card removal from the
	 * slot, omap_hsmmc_set_ios sets the VDD back to 3V on MMC_POWER_OFF.
	 *
	 * Cope with a bit of slop in the range ... per data sheets:
	 *  - "1.8V" for vdds_mmc1/vdds_mmc1a can be up to 2.45V max,
	 *    but recommended values are 1.71V to 1.89V
	 *  - "3.0V" for vdds_mmc1/vdds_mmc1a can be up to 3.5V max,
	 *    but recommended values are 2.7V to 3.3V
	 *
	 * Board setup code shouldn't permit anything very out-of-range.
	 * TWL4030-family VMMC1 and VSIM regulators are fine (avoiding the
	 * middle range) but VSIM can't power DAT4..DAT7 at more than 3V.
	 */
	if ((1 << vdd) <= MMC_VDD_23_24)
		reg_val |= SDVS18;
	else
		reg_val |= SDVS30;

	OMAP_HSMMC_WRITE(host->base, HCTL, reg_val);
	set_sd_bus_power(host);

	return 0;
err:
	dev_dbg(mmc_dev(host->mmc), "Unable to switch operating voltage\n");
	return ret;
}

/* Protect the card while the cover is open */
static void omap_hsmmc_protect_card(struct omap_hsmmc_host *host)
{
	if (!mmc_slot(host).get_cover_state)
		return;

	host->reqs_blocked = 0;
	if (mmc_slot(host).get_cover_state(host->dev, host->slot_id)) {
		if (host->protect_card) {
			printk(KERN_INFO "%s: cover is closed, "
					 "card is now accessible\n",
					 mmc_hostname(host->mmc));
			host->protect_card = 0;
		}
	} else {
		if (!host->protect_card) {
			printk(KERN_INFO "%s: cover is open, "
					 "card is now inaccessible\n",
					 mmc_hostname(host->mmc));
			host->protect_card = 1;
		}
	}
}

/*
 * Work Item to notify the core about card insertion/removal
 */
static void omap_hsmmc_detect(struct work_struct *work)
{
	struct omap_hsmmc_host *host =
		container_of(work, struct omap_hsmmc_host, mmc_carddetect_work);
	struct omap_mmc_slot_data *slot = &mmc_slot(host);
	int carddetect;

	if (host->suspended)
		return;

	sysfs_notify(&host->mmc->class_dev.kobj, NULL, "cover_switch");

	if (slot->card_detect)
		carddetect = slot->card_detect(host->dev, host->slot_id);
	else {
		omap_hsmmc_protect_card(host);
		carddetect = -ENOSYS;
	}

	if (carddetect){
		mmc_detect_change(host->mmc, (HZ * 200) / 1000);
	}
	else{
	/*
	 * Because of OMAP4 Silicon errata (i705), we have to turn off the
	 * PBIAS and VMMC for SD card as soon as we get card disconnect
	 * interrupt. Because of this, we don't wait for all higher layer
	 * structures to be dismantled before turning off power
	 */
		mmc_claim_host(host->mmc);
		if ((MMC_POWER_OFF != host->power_mode) &&
			(mmc_slot(host).set_power != NULL)){
			mmc_slot(host).set_power(host->dev, host->slot_id, 0, 0);
			host->power_mode = MMC_POWER_OFF;
		}
		mmc_release_host(host->mmc);
		mmc_detect_change(host->mmc, 0);
	}
}

/*
 * ISR for handling card insertion and removal
 */
static irqreturn_t omap_hsmmc_cd_handler(int irq, void *dev_id)
{
	struct omap_hsmmc_host *host = (struct omap_hsmmc_host *)dev_id;

	if (host->suspended)
		return IRQ_HANDLED;
	schedule_work(&host->mmc_carddetect_work);

	return IRQ_HANDLED;
}

static int omap_hsmmc_get_dma_sync_dev(struct omap_hsmmc_host *host,
				     struct mmc_data *data)
{
	int sync_dev;

	if (data->flags & MMC_DATA_WRITE)
		sync_dev = host->dma_line_tx;
	else
		sync_dev = host->dma_line_rx;
	return sync_dev;
}

static void omap_hsmmc_config_dma_params(struct omap_hsmmc_host *host,
				       struct mmc_data *data,
				       struct scatterlist *sgl)
{
	int blksz, nblk, dma_ch;

	dma_ch = host->dma_ch;
	if (data->flags & MMC_DATA_WRITE) {
		omap_set_dma_dest_params(dma_ch, 0, OMAP_DMA_AMODE_CONSTANT,
			(host->mapbase + OMAP_HSMMC_DATA), 0, 0);
		omap_set_dma_src_params(dma_ch, 0, OMAP_DMA_AMODE_POST_INC,
			sg_dma_address(sgl), 0, 0);
	} else {
		omap_set_dma_src_params(dma_ch, 0, OMAP_DMA_AMODE_CONSTANT,
			(host->mapbase + OMAP_HSMMC_DATA), 0, 0);
		omap_set_dma_dest_params(dma_ch, 0, OMAP_DMA_AMODE_POST_INC,
			sg_dma_address(sgl), 0, 0);
	}

	blksz = host->data->blksz;
	nblk = sg_dma_len(sgl) / blksz;

	omap_set_dma_transfer_params(dma_ch, OMAP_DMA_DATA_TYPE_S32,
			blksz / 4, nblk, OMAP_DMA_SYNC_FRAME,
			omap_hsmmc_get_dma_sync_dev(host, data),
			!(data->flags & MMC_DATA_WRITE));

	omap_start_dma(dma_ch);
}

/*
 * DMA call back function
 */
static void omap_hsmmc_dma_cb(int lch, u16 ch_status, void *cb_data)
{
	struct omap_hsmmc_host *host = cb_data;
	struct mmc_data *data = host->mrq->data;
	int dma_ch, req_in_progress;

	if (!(ch_status & OMAP_DMA_BLOCK_IRQ)) {
		dev_warn(mmc_dev(host->mmc), "unexpected dma status %x\n",
			ch_status);
		return;
	}

	spin_lock(&host->irq_lock);
	if (host->dma_ch < 0) {
		spin_unlock(&host->irq_lock);
		return;
	}

	host->dma_sg_idx++;
	if (host->dma_sg_idx < host->dma_len) {
		/* Fire up the next transfer. */
		omap_hsmmc_config_dma_params(host, data,
					   data->sg + host->dma_sg_idx);
		spin_unlock(&host->irq_lock);
		return;
	}

	dma_unmap_sg(mmc_dev(host->mmc), data->sg, data->sg_len,
		omap_hsmmc_get_dma_dir(host, data));

	req_in_progress = host->req_in_progress;
	dma_ch = host->dma_ch;
	host->dma_ch = -1;
	spin_unlock(&host->irq_lock);

	omap_free_dma(dma_ch);

	/* If DMA has finished after TC, complete the request */
	if (!req_in_progress) {
		struct mmc_request *mrq = host->mrq;

		host->mrq = NULL;
		mmc_request_done(host->mmc, mrq);
	}
}

/*
 * Routine to configure and start DMA for the MMC card
 */
static int omap_hsmmc_start_sdma_transfer(struct omap_hsmmc_host *host,
					struct mmc_request *req)
{
	int dma_ch = 0, ret = 0, i;
	struct mmc_data *data = req->data;

	/* Sanity check: all the SG entries must be aligned by block size. */
	for (i = 0; i < data->sg_len; i++) {
		struct scatterlist *sgl;

		sgl = data->sg + i;
		if (sgl->length % data->blksz)
			return -EINVAL;
	}
	if ((data->blksz % 4) != 0)
		/* REVISIT: The MMC buffer increments only when MSB is written.
		 * Return error for blksz which is non multiple of four.
		 */
		return -EINVAL;

	BUG_ON(host->dma_ch != -1);

	ret = omap_request_dma(omap_hsmmc_get_dma_sync_dev(host, data),
			       "MMC/SD", omap_hsmmc_dma_cb, host, &dma_ch);
	if (ret != 0) {
		dev_err(mmc_dev(host->mmc),
			"%s: omap_request_dma() failed with %d\n",
			mmc_hostname(host->mmc), ret);
		return ret;
	}

	host->dma_len = dma_map_sg(mmc_dev(host->mmc), data->sg,
			data->sg_len, omap_hsmmc_get_dma_dir(host, data));
	host->dma_ch = dma_ch;
	host->dma_sg_idx = 0;

	omap_hsmmc_config_dma_params(host, data, data->sg);

	return 0;
}

static int mmc_populate_adma_desc_table(struct omap_hsmmc_host *host,
		struct mmc_request *req, struct adma_desc_table *pdesc)
{
	int i, j, dmalen;
	int splitseg, xferaddr;
	int numblocks = 0;
	dma_addr_t dmaaddr;
	struct mmc_data *data = req->data;

	host->dma_len = dma_map_sg(mmc_dev(host->mmc), data->sg,
			data->sg_len, omap_hsmmc_get_dma_dir(host, data));
	for (i = 0, j = 0; i < host->dma_len; i++) {
		dmaaddr = sg_dma_address(data->sg + i);
		dmalen = sg_dma_len(data->sg + i);
		numblocks += dmalen / data->blksz;

		if (dmalen <= ADMA_MAX_XFER_PER_ROW) {

			pdesc[i + j].length = dmalen;
			pdesc[i + j].addr = dmaaddr;
			pdesc[i + j].attr = (ADMA_XFER_DESC |
				ADMA_XFER_VALID);

		} else {
			dev_err(mmc_dev(host->mmc), "unexpected dmalen %d\n", dmalen);
			/* Each descritpor row can only support
			 * transfer upto ADMA_MAX_XFER_PER_ROW.
			 * If the current segment is bigger, it has to be
			 * split to multiple ADMA table entries.
			 */
			xferaddr = 0;
			do {
				splitseg = min(dmalen, ADMA_MAX_XFER_PER_ROW);
				dmalen -= splitseg;
				pdesc[i + j].length = splitseg;
				pdesc[i + j].addr =
					dmaaddr + xferaddr;
				xferaddr += splitseg;
				pdesc[i + j].attr = (ADMA_XFER_DESC |
					ADMA_XFER_VALID);
				j++;
			} while (dmalen);
			j--; /* Compensate for i++ */
		}
	}
	/* Setup last entry to terminate */
	pdesc[i + j - 1].attr |= ADMA_XFER_END;
	WARN_ON((i + j - 1) > DMA_TABLE_NUM_ENTRIES);
	dev_dbg(mmc_dev(host->mmc),
		"ADMA table has %d entries from %d sglist\n",
		i + j, host->dma_len);
	return numblocks;
}

static void omap_hsmmc_start_adma_transfer(struct omap_hsmmc_host *host)
{
	wmb();
	OMAP_HSMMC_WRITE(host->base, ADMA_SAL, host->phy_adma_table);
}

static void set_data_timeout(struct omap_hsmmc_host *host,
			     unsigned int timeout_ns,
			     unsigned int timeout_clks)
{
	unsigned int timeout, cycle_ns;
	uint32_t reg, clkd, dto = 0;

	reg = OMAP_HSMMC_READ(host->base, SYSCTL);
	clkd = (reg & CLKD_MASK) >> CLKD_SHIFT;
	if (clkd == 0)
		clkd = 1;

	cycle_ns = 1000000000 / (clk_get_rate(host->fclk) / clkd);
	timeout = timeout_ns / cycle_ns;
	timeout += timeout_clks;
	if (timeout) {
		while ((timeout & 0x80000000) == 0) {
			dto += 1;
			timeout <<= 1;
		}
		dto = 31 - dto;
		timeout <<= 1;
		if (timeout && dto)
			dto += 1;
		if (dto >= 13)
			dto -= 13;
		else
			dto = 0;
		if (dto > 14)
			dto = 14;
	}

	reg &= ~DTO_MASK;
	reg |= dto << DTO_SHIFT;
	OMAP_HSMMC_WRITE(host->base, SYSCTL, reg);
}

/*
 * Configure block length for MMC/SD cards and initiate the transfer.
 */
static int
omap_hsmmc_prepare_data(struct omap_hsmmc_host *host, struct mmc_request *req)
{
	int ret;
	int numblks;

	host->data = req->data;

	if (req->data == NULL) {
		OMAP_HSMMC_WRITE(host->base, BLK, 0);
		/*
		 * Set an arbitrary 100ms data timeout for commands with
		 * busy signal.
		 */
		if (req->cmd->flags & MMC_RSP_BUSY)
			set_data_timeout(host, 100000000U, 0);
		return 0;
	}

	OMAP_HSMMC_WRITE(host->base, BLK, (req->data->blksz)
					| (req->data->blocks << 16));
	set_data_timeout(host, req->data->timeout_ns, req->data->timeout_clks);

	if (host->dma_type == SDMA_XFER) {
		ret = omap_hsmmc_start_sdma_transfer(host, req);
		if (ret != 0) {
			dev_dbg(mmc_dev(host->mmc), "MMC start dma failure\n");
			return ret;
		}
	} else if (host->dma_type == ADMA_XFER) {
		numblks = mmc_populate_adma_desc_table(host,
				req, host->adma_table);
		WARN_ON(numblks != req->data->blocks);
		omap_hsmmc_start_adma_transfer(host);
	}
	return 0;
}

/*
 * Request function. for read/write operation
 */
static void omap_hsmmc_request(struct mmc_host *mmc, struct mmc_request *req)
{
	struct omap_hsmmc_host *host = mmc_priv(mmc);
	int err;

	BUG_ON(host->req_in_progress);
	BUG_ON(host->dma_ch != -1);
	if (host->protect_card) {
		if (host->reqs_blocked < 3) {
			/*
			 * Ensure the controller is left in a consistent
			 * state by resetting the command and data state
			 * machines.
			 */
			omap_hsmmc_reset_controller_fsm(host, SRD);
			omap_hsmmc_reset_controller_fsm(host, SRC);
			host->reqs_blocked += 1;
		}
		req->cmd->error = -EBADF;
		if (req->data)
			req->data->error = -EBADF;
		req->cmd->retries = 0;
		mmc_request_done(mmc, req);
		return;
	} else if (host->reqs_blocked)
		host->reqs_blocked = 0;
	WARN_ON(host->mrq != NULL);

	/*
	 * Because of OMAP4 Silicon errata (i705), we have to turn off the
	 * PBIAS and VMMC for SD card as soon as we get card disconnect
	 * interrupt. Because of this, we don't wait for all higher layer
	 * structures to be dismantled before turning off power. Because
	 * of this, we might end up here even after SD card is removed
	 * and VMMC and PBIAS are turned off. In that case, just fail
	 * the commands immediately
	 */
	if (host->power_mode == MMC_POWER_OFF) {
		req->cmd->error = EIO;
		if (req->data)
			req->data->error = -EIO;
		dev_warn(mmc_dev(host->mmc),
		"Card is no longer present\n");
		mmc_request_done(mmc, req);
		return;
	}

	host->mrq = req;
	if (req->sbc) {
		omap_hsmmc_start_command(host, req->sbc, NULL, 0);
		return;
	}

	err = omap_hsmmc_prepare_data(host, req);
	if (err) {
		req->cmd->error = err;
		if (req->data)
			req->data->error = err;
		host->mrq = NULL;
		mmc_request_done(mmc, req);
		return;
	}

	omap_hsmmc_start_command(host, req->cmd, req->data, 0);
}

/* Routine to configure clock values. Exposed API to core */
static void omap_hsmmc_set_ios(struct mmc_host *mmc, struct mmc_ios *ios)
{
	struct omap_hsmmc_host *host = mmc_priv(mmc);
	u16 dsor = 0;
	unsigned long regval;
	unsigned long timeout;
	u32 con;
	int do_send_init_stream = 0;
<<<<<<< HEAD
	mmc_claim_host(host->mmc);
=======

	pm_runtime_get_sync(host->dev);
>>>>>>> ea0a189f

	if (ios->power_mode != host->power_mode) {
		switch (ios->power_mode) {
		case MMC_POWER_OFF:
			mmc_slot(host).set_power(host->dev, host->slot_id,
						 0, 0);
			host->vdd = 0;
			break;
		case MMC_POWER_UP:
			mmc_slot(host).set_power(host->dev, host->slot_id,
						 1, ios->vdd);
			host->vdd = ios->vdd;
			break;
		case MMC_POWER_ON:
			do_send_init_stream = 1;
			break;
		}
		host->power_mode = ios->power_mode;
	}

	/* FIXME: set registers based only on changes to ios */

	con = OMAP_HSMMC_READ(host->base, CON);
	/* configure in DDR mode */
	if (ios->timing == MMC_TIMING_UHS_DDR50) {
		con |= DDR;
	} else {
		con &= ~DDR;
	}
	switch (mmc->ios.bus_width) {
	case MMC_BUS_WIDTH_8:
		OMAP_HSMMC_WRITE(host->base, CON, con | DW8);
		break;
	case MMC_BUS_WIDTH_4:
		OMAP_HSMMC_WRITE(host->base, CON, con & ~DW8);
		OMAP_HSMMC_WRITE(host->base, HCTL,
			OMAP_HSMMC_READ(host->base, HCTL) | FOUR_BIT);
		break;
	case MMC_BUS_WIDTH_1:
		OMAP_HSMMC_WRITE(host->base, CON, con & ~DW8);
		OMAP_HSMMC_WRITE(host->base, HCTL,
			OMAP_HSMMC_READ(host->base, HCTL) & ~FOUR_BIT);
		break;
	}

	if (host->pdata->controller_flags & OMAP_HSMMC_SUPPORTS_DUAL_VOLT) {
		/* Only MMC1 can interface at 3V without some flavor
		 * of external transceiver; but they all handle 1.8V.
		 */
		if ((OMAP_HSMMC_READ(host->base, HCTL) & SDVSDET) &&
			(ios->vdd == DUAL_VOLT_OCR_BIT)) {
				/*
				 * The mmc_select_voltage fn of the core does
				 * not seem to set the power_mode to
				 * MMC_POWER_UP upon recalculating the voltage.
				 * vdd 1.8v.
				 */
			if (omap_hsmmc_switch_opcond(host, ios->vdd) != 0)
				dev_dbg(mmc_dev(host->mmc),
						"Switch operation failed\n");
		}
	}

	if (ios->clock) {
		dsor = host->master_clock / ios->clock;
		if (dsor < 1)
			dsor = 1;

		if (host->master_clock / dsor > ios->clock)
			dsor++;

		if (dsor > 250)
			dsor = 250;
	}
	omap_hsmmc_stop_clock(host);
	regval = OMAP_HSMMC_READ(host->base, SYSCTL);
	regval = regval & ~(CLKD_MASK);
	regval = regval | (dsor << 6) | (DTO << 16);
	OMAP_HSMMC_WRITE(host->base, SYSCTL, regval);
	OMAP_HSMMC_WRITE(host->base, SYSCTL,
		OMAP_HSMMC_READ(host->base, SYSCTL) | ICE);

	/* Wait till the ICS bit is set */
	timeout = jiffies + msecs_to_jiffies(MMC_TIMEOUT_MS);
	while ((OMAP_HSMMC_READ(host->base, SYSCTL) & ICS) != ICS
		&& time_before(jiffies, timeout))
		msleep(1);

	OMAP_HSMMC_WRITE(host->base, SYSCTL,
		OMAP_HSMMC_READ(host->base, SYSCTL) | CEN);

	if (do_send_init_stream)
		send_init_stream(host);

	con = OMAP_HSMMC_READ(host->base, CON);
	if (ios->bus_mode == MMC_BUSMODE_OPENDRAIN)
		OMAP_HSMMC_WRITE(host->base, CON, con | OD);
	else
		OMAP_HSMMC_WRITE(host->base, CON, con & ~OD);

<<<<<<< HEAD
	mmc_release_host(host->mmc);
=======
	pm_runtime_put_sync(host->dev);
>>>>>>> ea0a189f
}

static int omap_hsmmc_get_cd(struct mmc_host *mmc)
{
	struct omap_hsmmc_host *host = mmc_priv(mmc);

	if (!mmc_slot(host).card_detect)
		return -ENOSYS;
	return mmc_slot(host).card_detect(host->dev, host->slot_id);
}

static int omap_hsmmc_get_ro(struct mmc_host *mmc)
{
	struct omap_hsmmc_host *host = mmc_priv(mmc);

	if (!mmc_slot(host).get_ro)
		return -ENOSYS;
	return mmc_slot(host).get_ro(host->dev, 0);
}

static void omap_hsmmc_init_card(struct mmc_host *mmc, struct mmc_card *card)
{
	struct omap_hsmmc_host *host = mmc_priv(mmc);

	if (mmc_slot(host).init_card)
		mmc_slot(host).init_card(card);
}

static void omap_hsmmc_conf_bus_power(struct omap_hsmmc_host *host)
{
	u32 hctl, capa, value;

	/* Only MMC1 supports 3.0V */
	if (host->pdata->controller_flags & OMAP_HSMMC_SUPPORTS_DUAL_VOLT) {
		hctl = SDVS30;
		capa = VS30 | VS18;
	} else {
		hctl = SDVS18;
		capa = VS18;
	}

	if (host->dma_type == ADMA_XFER)
		hctl |= DMAS;

	value = OMAP_HSMMC_READ(host->base, HCTL) & ~SDVS_MASK;
	OMAP_HSMMC_WRITE(host->base, HCTL, value | hctl);

	if (host->dma_type == ADMA_XFER) {
		value = OMAP_HSMMC_READ(host->base, CON);
		OMAP_HSMMC_WRITE(host->base, CON, value | DMA_MNS_ADMA_MODE);
	}

	value = OMAP_HSMMC_READ(host->base, CAPA);
	OMAP_HSMMC_WRITE(host->base, CAPA, value | capa);

	/* Set the controller to AUTO IDLE mode */
	value = OMAP_HSMMC_READ(host->base, SYSCONFIG);
	OMAP_HSMMC_WRITE(host->base, SYSCONFIG, value | AUTOIDLE);

	/* Set SD bus power bit */
	set_sd_bus_power(host);
}

/*
 * Dynamic power saving handling, FSM:
 *   ENABLED -> DISABLED -> CARDSLEEP / REGSLEEP -> OFF
 *     ^___________|          |                      |
 *     |______________________|______________________|
 *
 * ENABLED:   mmc host is fully functional
 * DISABLED:  fclk is off
 * CARDSLEEP: fclk is off, card is asleep, voltage regulator is asleep
 * REGSLEEP:  fclk is off, voltage regulator is asleep
 * OFF:       fclk is off, voltage regulator is off
 *
 * Transition handlers return the timeout for the next state transition
 * or negative error.
 */

enum {ENABLED = 0, DISABLED, CARDSLEEP, REGSLEEP, OFF};

/* Handler for [ENABLED -> DISABLED] transition */
static int omap_hsmmc_enabled_to_disabled(struct omap_hsmmc_host *host)
{
	pm_runtime_put_sync(host->dev);

	host->dpm_state = DISABLED;

	dev_dbg(mmc_dev(host->mmc), "ENABLED -> DISABLED\n");

	if (host->power_mode == MMC_POWER_OFF)
		return 0;

	return OMAP_MMC_SLEEP_TIMEOUT;
}

/* Handler for [DISABLED -> REGSLEEP / CARDSLEEP] transition */
static int omap_hsmmc_disabled_to_sleep(struct omap_hsmmc_host *host)
{
	int err, new_state;

	if (!mmc_try_claim_host(host->mmc))
		return 0;

	pm_runtime_get_sync(host->dev);

	if (mmc_card_can_sleep(host->mmc)) {
		err = mmc_card_sleep(host->mmc);
		if (err < 0) {
			pm_runtime_put_sync(host->dev);
			mmc_release_host(host->mmc);
			return err;
		}
		new_state = CARDSLEEP;
	} else {
		new_state = REGSLEEP;
	}
	if (mmc_slot(host).set_sleep)
		mmc_slot(host).set_sleep(host->dev, host->slot_id, 1, 0,
					 new_state == CARDSLEEP);
	/* FIXME: turn off bus power and perhaps interrupts too */
	pm_runtime_put_sync(host->dev);
	host->dpm_state = new_state;

	mmc_release_host(host->mmc);

	dev_dbg(mmc_dev(host->mmc), "DISABLED -> %s\n",
		host->dpm_state == CARDSLEEP ? "CARDSLEEP" : "REGSLEEP");

	if (mmc_slot(host).no_off)
		return 0;

	if ((host->mmc->caps & MMC_CAP_NONREMOVABLE) ||
	    mmc_slot(host).card_detect ||
	    (mmc_slot(host).get_cover_state &&
	     mmc_slot(host).get_cover_state(host->dev, host->slot_id)))
		return OMAP_MMC_OFF_TIMEOUT;

	return 0;
}

/* Handler for [REGSLEEP / CARDSLEEP -> OFF] transition */
static int omap_hsmmc_sleep_to_off(struct omap_hsmmc_host *host)
{
	if (!mmc_try_claim_host(host->mmc))
		return 0;

	if (mmc_slot(host).no_off)
		return 0;

	if (!((host->mmc->caps & MMC_CAP_NONREMOVABLE) ||
	      mmc_slot(host).card_detect ||
	      (mmc_slot(host).get_cover_state &&
	       mmc_slot(host).get_cover_state(host->dev, host->slot_id)))) {
		mmc_release_host(host->mmc);
		return 0;
	}

	mmc_slot(host).set_power(host->dev, host->slot_id, 0, 0);
	host->vdd = 0;
	host->power_mode = MMC_POWER_OFF;

	dev_dbg(mmc_dev(host->mmc), "%s -> OFF\n",
		host->dpm_state == CARDSLEEP ? "CARDSLEEP" : "REGSLEEP");

	host->dpm_state = OFF;

	mmc_release_host(host->mmc);

	return 0;
}

/* Handler for [DISABLED -> ENABLED] transition */
static int omap_hsmmc_disabled_to_enabled(struct omap_hsmmc_host *host)
{
	pm_runtime_get_sync(host->dev);

	host->dpm_state = ENABLED;

	dev_dbg(mmc_dev(host->mmc), "DISABLED -> ENABLED\n");

	return 0;
}

/* Handler for [SLEEP -> ENABLED] transition */
static int omap_hsmmc_sleep_to_enabled(struct omap_hsmmc_host *host)
{
	if (!mmc_try_claim_host(host->mmc))
		return 0;

	pm_runtime_get_sync(host->dev);

	if (mmc_slot(host).set_sleep)
		mmc_slot(host).set_sleep(host->dev, host->slot_id, 0,
			 host->vdd, host->dpm_state == CARDSLEEP);
	if (mmc_card_can_sleep(host->mmc))
		mmc_card_awake(host->mmc);

	dev_dbg(mmc_dev(host->mmc), "%s -> ENABLED\n",
		host->dpm_state == CARDSLEEP ? "CARDSLEEP" : "REGSLEEP");

	host->dpm_state = ENABLED;

	mmc_release_host(host->mmc);

	return 0;
}

/* Handler for [OFF -> ENABLED] transition */
static int omap_hsmmc_off_to_enabled(struct omap_hsmmc_host *host)
{
	pm_runtime_get_sync(host->dev);

	omap_hsmmc_conf_bus_power(host);
	mmc_power_restore_host(host->mmc);

	host->dpm_state = ENABLED;

	dev_dbg(mmc_dev(host->mmc), "OFF -> ENABLED\n");

	return 0;
}

/*
 * Bring MMC host to ENABLED from any other PM state.
 */
static int omap_hsmmc_enable(struct mmc_host *mmc)
{
	struct omap_hsmmc_host *host = mmc_priv(mmc);

	switch (host->dpm_state) {
	case DISABLED:
		return omap_hsmmc_disabled_to_enabled(host);
	case CARDSLEEP:
	case REGSLEEP:
		return omap_hsmmc_sleep_to_enabled(host);
	case OFF:
		return omap_hsmmc_off_to_enabled(host);
	default:
		dev_dbg(mmc_dev(host->mmc), "UNKNOWN state\n");
		return -EINVAL;
	}
}

/*
 * Bring MMC host in PM state (one level deeper).
 */
static int omap_hsmmc_disable(struct mmc_host *mmc, int lazy)
{
	struct omap_hsmmc_host *host = mmc_priv(mmc);

	switch (host->dpm_state) {
	case ENABLED: {
		int delay;

		delay = omap_hsmmc_enabled_to_disabled(host);
		if (lazy || delay < 0)
			return delay;
		return 0;
	}
	case DISABLED:
		return omap_hsmmc_disabled_to_sleep(host);
	case CARDSLEEP:
	case REGSLEEP:
		return omap_hsmmc_sleep_to_off(host);
	default:
		dev_dbg(mmc_dev(host->mmc), "UNKNOWN state\n");
		return -EINVAL;
	}
}

static int omap_hsmmc_enable_simple(struct mmc_host *mmc)
{
	struct omap_hsmmc_host *host = mmc_priv(mmc);

	pm_runtime_get_sync(host->dev);

	dev_dbg(mmc_dev(host->mmc), "enabled\n");
	return 0;
}

static int omap_hsmmc_disable_simple(struct mmc_host *mmc, int lazy)
{
	struct omap_hsmmc_host *host = mmc_priv(mmc);

	pm_runtime_put_sync(host->dev);

	dev_dbg(mmc_dev(host->mmc), "idle\n");
	return 0;
}

static const struct mmc_host_ops omap_hsmmc_ops = {
	.enable = omap_hsmmc_enable_simple,
	.disable = omap_hsmmc_disable_simple,
	.request = omap_hsmmc_request,
	.set_ios = omap_hsmmc_set_ios,
	.get_cd = omap_hsmmc_get_cd,
	.get_ro = omap_hsmmc_get_ro,
	.init_card = omap_hsmmc_init_card,
	/* NYET -- enable_sdio_irq */
};

static const struct mmc_host_ops omap_hsmmc_ps_ops = {
	.enable = omap_hsmmc_enable,
	.disable = omap_hsmmc_disable,
	.request = omap_hsmmc_request,
	.set_ios = omap_hsmmc_set_ios,
	.get_cd = omap_hsmmc_get_cd,
	.get_ro = omap_hsmmc_get_ro,
	.init_card = omap_hsmmc_init_card,
	/* NYET -- enable_sdio_irq */
};

#ifdef CONFIG_DEBUG_FS

static int omap_hsmmc_regs_show(struct seq_file *s, void *data)
{
	struct mmc_host *mmc = s->private;
	struct omap_hsmmc_host *host = mmc_priv(mmc);


	seq_printf(s, "mmc%d:\n"
			" enabled:\t%d\n"
			" dpm_state:\t%d\n"
			" nesting_cnt:\t%d\n"
			" ct",
			mmc->index, mmc->enabled ? 1 : 0,
			host->dpm_state, mmc->nesting_cnt);

	if (host->suspended || host->dpm_state == OFF) {
		seq_printf(s, "host suspended, can't read registers\n");
		return 0;
	}

	pm_runtime_get_sync(host->dev);

	seq_printf(s, "SYSCONFIG:\t0x%08x\n",
			OMAP_HSMMC_READ(host->base, SYSCONFIG));
	seq_printf(s, "CON:\t\t0x%08x\n",
			OMAP_HSMMC_READ(host->base, CON));
	seq_printf(s, "HCTL:\t\t0x%08x\n",
			OMAP_HSMMC_READ(host->base, HCTL));
	seq_printf(s, "SYSCTL:\t\t0x%08x\n",
			OMAP_HSMMC_READ(host->base, SYSCTL));
	seq_printf(s, "IE:\t\t0x%08x\n",
			OMAP_HSMMC_READ(host->base, IE));
	seq_printf(s, "ISE:\t\t0x%08x\n",
			OMAP_HSMMC_READ(host->base, ISE));
	seq_printf(s, "CAPA:\t\t0x%08x\n",
			OMAP_HSMMC_READ(host->base, CAPA));

	pm_runtime_put_sync(host->dev);

	return 0;
}

static int omap_hsmmc_regs_open(struct inode *inode, struct file *file)
{
	return single_open(file, omap_hsmmc_regs_show, inode->i_private);
}

static const struct file_operations mmc_regs_fops = {
	.open           = omap_hsmmc_regs_open,
	.read           = seq_read,
	.llseek         = seq_lseek,
	.release        = single_release,
};

static void omap_hsmmc_debugfs(struct mmc_host *mmc)
{
	if (mmc->debugfs_root)
		debugfs_create_file("regs", S_IRUSR, mmc->debugfs_root,
			mmc, &mmc_regs_fops);
}

#else

static void omap_hsmmc_debugfs(struct mmc_host *mmc)
{
}

#endif

static int __init omap_hsmmc_probe(struct platform_device *pdev)
{
	struct omap_mmc_platform_data *pdata = pdev->dev.platform_data;
	struct mmc_host *mmc;
	struct omap_hsmmc_host *host = NULL;
	struct resource *res;
	int ret, irq;
	int ctrlr_caps = 0;

	if (pdata == NULL) {
		dev_err(&pdev->dev, "Platform Data is missing\n");
		return -ENXIO;
	}

	if (pdata->nr_slots == 0) {
		dev_err(&pdev->dev, "No Slots\n");
		return -ENXIO;
	}

	res = platform_get_resource(pdev, IORESOURCE_MEM, 0);
	irq = platform_get_irq(pdev, 0);
	if (res == NULL || irq < 0)
		return -ENXIO;

	res->start += pdata->reg_offset;
	res->end += pdata->reg_offset;
	res = request_mem_region(res->start, resource_size(res), pdev->name);
	if (res == NULL)
		return -EBUSY;

	ret = omap_hsmmc_gpio_init(pdata);
	if (ret)
		goto err;

	mmc = mmc_alloc_host(sizeof(struct omap_hsmmc_host), &pdev->dev);
	if (!mmc) {
		ret = -ENOMEM;
		goto err_alloc;
	}

	host		= mmc_priv(mmc);
	host->mmc	= mmc;
	host->pdata	= pdata;
	host->dev	= &pdev->dev;
	host->dma_type	= SDMA_XFER;
	host->dev->dma_mask = &pdata->dma_mask;
	host->dma_ch	= -1;
	host->irq	= irq;
	host->id	= pdev->id;
	host->slot_id	= 0;
	host->mapbase	= res->start;
	host->base	= ioremap(host->mapbase, SZ_4K);
	if (!host->base) {
		ret = -ENOMEM;
		goto err_ioremap;
	}
	host->power_mode = MMC_POWER_OFF;
	host->flags	= AUTO_CMD12;

	host->master_clock = OMAP_MMC_MASTER_CLOCK;
	if (mmc_slot(host).features & HSMMC_HAS_48MHZ_MASTER_CLK)
		host->master_clock = OMAP_MMC_MASTER_CLOCK / 2;

	platform_set_drvdata(pdev, host);
	INIT_WORK(&host->mmc_carddetect_work, omap_hsmmc_detect);

	if (mmc_slot(host).power_saving)
		mmc->ops	= &omap_hsmmc_ps_ops;
	else
		mmc->ops	= &omap_hsmmc_ops;

	/*
	 * If regulator_disable can only put vcc_aux to sleep then there is
	 * no off state.
	 */
	if (mmc_slot(host).vcc_aux_disable_is_sleep)
		mmc_slot(host).no_off = 1;

	mmc->f_min	= 400000;
	mmc->f_max	= 52000000;

	spin_lock_init(&host->irq_lock);

	host->iclk = clk_get(&pdev->dev, "ick");
	if (IS_ERR(host->iclk)) {
		ret = PTR_ERR(host->iclk);
		host->iclk = NULL;
		goto err1;
	}
	host->fclk = clk_get(&pdev->dev, "fck");
	if (IS_ERR(host->fclk)) {
		ret = PTR_ERR(host->fclk);
		host->fclk = NULL;
		clk_put(host->iclk);
		goto err1;
	}

	omap_hsmmc_context_save(host);

	mmc->caps |= MMC_CAP_DISABLE;
	mmc_set_disable_delay(mmc, OMAP_MMC_DISABLED_TIMEOUT);
	/* we start off in DISABLED state */
	host->dpm_state = DISABLED;

	pm_runtime_enable(host->dev);
#ifndef CONFIG_PM_RUNTIME
	/*
	 * If runtime PM is not enabled, ensure clocks are always enabled.
	 */
	clk_enable(host->iclk);
	clk_enable(host->fclk);
#endif

	if (mmc_host_enable(host->mmc) != 0)
		goto err1;

	if (cpu_is_omap2430()) {
		host->dbclk = clk_get(&pdev->dev, "mmchsdb_fck");
		/*
		 * MMC can still work without debounce clock.
		 */
		if (IS_ERR(host->dbclk))
			dev_warn(mmc_dev(host->mmc),
				"Failed to get debounce clock\n");
		else
			host->got_dbclk = 1;

		if (host->got_dbclk)
			if (clk_enable(host->dbclk) != 0)
				dev_dbg(mmc_dev(host->mmc), "Enabling debounce"
							" clk failed\n");
	}

	ctrlr_caps = OMAP_HSMMC_READ(host->base, CAPA);
	if (ctrlr_caps & CAPA_ADMA_SUPPORT) {
		/* FIXME: passing the device structure fails
		 * due to unset conherency mask
		 */
		host->adma_table = dma_alloc_coherent(NULL,
			ADMA_TABLE_SZ, &host->phy_adma_table, 0);
		if (host->adma_table != NULL)
			host->dma_type = ADMA_XFER;
	}
	dev_dbg(mmc_dev(host->mmc), "DMA Mode=%d\n", host->dma_type);

	/* Since we do only SG emulation, we can have as many segs
	 * as we want. */
	mmc->max_segs = DMA_TABLE_NUM_ENTRIES;

	if (host->dma_type == ADMA_XFER) {
		mmc->max_blk_size = 512;       /* Block Length at max can be 1024 */
		mmc->max_blk_count = 120;      /* ADMA Block size is 16 bits wide */
		mmc->max_req_size = mmc->max_blk_size * mmc->max_blk_count
					* DMA_TABLE_NUM_ENTRIES;
	} else {
		mmc->max_blk_size = 512;       /* Block Length at max can be 1024 */
		mmc->max_blk_count = 0xFFFF;    /* No. of Blocks is 16 bits */
		mmc->max_req_size = mmc->max_blk_size * mmc->max_blk_count;
	}
	mmc->max_seg_size = mmc->max_req_size;

	mmc->caps |= MMC_CAP_MMC_HIGHSPEED | MMC_CAP_SD_HIGHSPEED |
		     MMC_CAP_WAIT_WHILE_BUSY | MMC_CAP_ERASE | MMC_CAP_CMD23;

	mmc->caps |= mmc_slot(host).caps;
	if (mmc->caps & MMC_CAP_8_BIT_DATA)
		mmc->caps |= MMC_CAP_4_BIT_DATA;

	if (mmc_slot(host).nonremovable)
		mmc->caps |= MMC_CAP_NONREMOVABLE;

	mmc->pm_caps = MMC_PM_KEEP_POWER | MMC_PM_IGNORE_PM_NOTIFY;
	if (mmc_slot(host).mmc_data.built_in)
		mmc->pm_flags = MMC_PM_KEEP_POWER | MMC_PM_IGNORE_PM_NOTIFY;

	omap_hsmmc_conf_bus_power(host);

	res = platform_get_resource_byname(pdev, IORESOURCE_DMA, "tx");
	if (!res) {
		dev_err(mmc_dev(host->mmc), "cannot get DMA TX channel\n");
		goto err_irq;
	}
	host->dma_line_tx = res->start;

	res = platform_get_resource_byname(pdev, IORESOURCE_DMA, "rx");
	if (!res) {
		dev_err(mmc_dev(host->mmc), "cannot get DMA RX channel\n");
		goto err_irq;
	}
	host->dma_line_rx = res->end;

	/* Request IRQ for MMC operations */
	ret = request_irq(host->irq, omap_hsmmc_irq, IRQF_DISABLED,
			mmc_hostname(mmc), host);
	if (ret) {
		dev_dbg(mmc_dev(host->mmc), "Unable to grab HSMMC IRQ\n");
		goto err_irq;
	}

	if (pdata->init != NULL) {
		if (pdata->init(&pdev->dev) != 0) {
			dev_dbg(mmc_dev(host->mmc),
				"Unable to configure MMC IRQs\n");
			goto err_irq_cd_init;
		}
	}

	if (omap_hsmmc_have_reg() && !mmc_slot(host).set_power) {
		ret = omap_hsmmc_reg_get(host);
		if (ret)
			goto err_reg;
		host->use_reg = 1;
	}

	mmc->ocr_avail = mmc_slot(host).ocr_mask;

	/* Request IRQ for card detect */
	if ((mmc_slot(host).card_detect_irq)) {
		ret = request_irq(mmc_slot(host).card_detect_irq,
				  omap_hsmmc_cd_handler,
				  IRQF_TRIGGER_RISING | IRQF_TRIGGER_FALLING
					  | IRQF_DISABLED,
				  mmc_hostname(mmc), host);
		if (ret) {
			dev_dbg(mmc_dev(host->mmc),
				"Unable to grab MMC CD IRQ\n");
			goto err_irq_cd;
		}
		pdata->suspend = omap_hsmmc_suspend_cdirq;
		pdata->resume = omap_hsmmc_resume_cdirq;
	} else if (mmc_slot(host).mmc_data.register_status_notify) {
		mmc_slot(host).mmc_data.register_status_notify(omap_hsmmc_status_notify_cb, host);
	}
	if (mmc_slot(host).mmc_data.status)
		mmc_slot(host).mmc_data.card_present =
			mmc_slot(host).mmc_data.status(mmc_dev(host->mmc));

	omap_hsmmc_disable_irq(host);

	mmc_host_lazy_disable(host->mmc);

	omap_hsmmc_protect_card(host);

	mmc_add_host(mmc);

	if (mmc_slot(host).name != NULL) {
		ret = device_create_file(&mmc->class_dev, &dev_attr_slot_name);
		if (ret < 0)
			goto err_slot_name;
	}
	if (mmc_slot(host).card_detect_irq && mmc_slot(host).get_cover_state) {
		ret = device_create_file(&mmc->class_dev,
					&dev_attr_cover_switch);
		if (ret < 0)
			goto err_slot_name;
	}

	omap_hsmmc_debugfs(mmc);

	return 0;

err_slot_name:
	mmc_remove_host(mmc);
	free_irq(mmc_slot(host).card_detect_irq, host);
err_irq_cd:
	if (host->use_reg)
		omap_hsmmc_reg_put(host);
err_reg:
	if (host->pdata->cleanup)
		host->pdata->cleanup(&pdev->dev);
err_irq_cd_init:
	free_irq(host->irq, host);
err_irq:
	mmc_host_disable(host->mmc);
	clk_put(host->fclk);
	clk_put(host->iclk);

	if (host->got_dbclk) {
		clk_disable(host->dbclk);
		clk_put(host->dbclk);
	}
err1:
	if (host->adma_table != NULL)
		dma_free_coherent(NULL, ADMA_TABLE_SZ,
			host->adma_table, host->phy_adma_table);
	iounmap(host->base);
err_ioremap:
	platform_set_drvdata(pdev, NULL);
	mmc_free_host(mmc);
err_alloc:
	omap_hsmmc_gpio_free(pdata);
err:
	release_mem_region(res->start, resource_size(res));
	return ret;
}

static int omap_hsmmc_remove(struct platform_device *pdev)
{
	struct omap_hsmmc_host *host = platform_get_drvdata(pdev);
	struct resource *res;

	if (host) {
		mmc_host_enable(host->mmc);
		mmc_remove_host(host->mmc);
		if (host->use_reg)
			omap_hsmmc_reg_put(host);
		if (host->pdata->cleanup)
			host->pdata->cleanup(&pdev->dev);
		free_irq(host->irq, host);
		if (mmc_slot(host).card_detect_irq)
			free_irq(mmc_slot(host).card_detect_irq, host);
		flush_work_sync(&host->mmc_carddetect_work);

		if (host->adma_table != NULL)
			dma_free_coherent(NULL, ADMA_TABLE_SZ,
				host->adma_table, host->phy_adma_table);

		mmc_host_disable(host->mmc);
		pm_runtime_suspend(host->dev);

		clk_put(host->fclk);
		clk_put(host->iclk);
		if (host->got_dbclk) {
			clk_disable(host->dbclk);
			clk_put(host->dbclk);
		}

		mmc_free_host(host->mmc);
		iounmap(host->base);
		omap_hsmmc_gpio_free(pdev->dev.platform_data);
	}

	res = platform_get_resource(pdev, IORESOURCE_MEM, 0);
	if (res)
		release_mem_region(res->start, resource_size(res));
	platform_set_drvdata(pdev, NULL);

	return 0;
}

#ifdef CONFIG_PM
static int omap_hsmmc_suspend(struct device *dev)
{
	int ret = 0;
	struct platform_device *pdev = to_platform_device(dev);
	struct omap_hsmmc_host *host = platform_get_drvdata(pdev);

	if (host && host->suspended)
		return 0;

	if (host) {
		host->suspended = 1;
		if (host->pdata->suspend) {
			ret = host->pdata->suspend(&pdev->dev,
							host->slot_id);
			if (ret) {
				dev_dbg(mmc_dev(host->mmc),
					"Unable to handle MMC board"
					" level suspend\n");
				host->suspended = 0;
				return ret;
			}
		}
		cancel_work_sync(&host->mmc_carddetect_work);
		if (mmc_slot(host).mmc_data.built_in)
			host->mmc->pm_flags |= MMC_PM_KEEP_POWER;
		ret = mmc_suspend_host(host->mmc);
		if (ret == 0) {
			mmc_host_enable(host->mmc);
			omap_hsmmc_disable_irq(host);
			OMAP_HSMMC_WRITE(host->base, HCTL,
				OMAP_HSMMC_READ(host->base, HCTL) & ~SDBP);
			mmc_host_disable(host->mmc);

			if (host->got_dbclk)
				clk_disable(host->dbclk);
		} else {
			host->suspended = 0;
			if (host->pdata->resume) {
				ret = host->pdata->resume(&pdev->dev,
							  host->slot_id);
				if (ret)
					dev_dbg(mmc_dev(host->mmc),
						"Unmask interrupt failed\n");
			}
		}

	}
	return ret;
}

/* Routine to resume the MMC device */
static int omap_hsmmc_resume(struct device *dev)
{
	int ret = 0;
	struct platform_device *pdev = to_platform_device(dev);
	struct omap_hsmmc_host *host = platform_get_drvdata(pdev);

	if (host && !host->suspended)
		return 0;

	if (host) {
		if (mmc_host_enable(host->mmc) != 0) {
			goto clk_en_err;
		}

		if (host->got_dbclk)
			clk_enable(host->dbclk);

		omap_hsmmc_conf_bus_power(host);

		if (host->pdata->resume) {
			ret = host->pdata->resume(&pdev->dev, host->slot_id);
			if (ret)
				dev_dbg(mmc_dev(host->mmc),
					"Unmask interrupt failed\n");
		}

		omap_hsmmc_protect_card(host);

		/* Notify the core to resume the host */
		ret = mmc_resume_host(host->mmc);
		if (ret == 0)
			host->suspended = 0;

		mmc_host_lazy_disable(host->mmc);
	}

	return ret;

clk_en_err:
	dev_dbg(mmc_dev(host->mmc),
		"Failed to enable MMC clocks during resume\n");
	return ret;
}

#else
#define omap_hsmmc_suspend	NULL
#define omap_hsmmc_resume		NULL
#endif

/* called just before device is disabled */
static int omap_hsmmc_runtime_suspend(struct device *dev)
{
	struct omap_hsmmc_host *host;

	dev_dbg(dev, "%s\n", __func__);

	host = platform_get_drvdata(to_platform_device(dev));
	omap_hsmmc_context_save(host);

	return 0;
}

/* called after device is (re)enabled, ONLY if context was lost */
static int omap_hsmmc_runtime_resume(struct device *dev)
{
	struct omap_hsmmc_host *host;

	dev_dbg(dev, "%s\n", __func__);

	host = platform_get_drvdata(to_platform_device(dev));
	omap_hsmmc_context_restore(host);

	return 0;
}


static struct dev_pm_ops omap_hsmmc_dev_pm_ops = {
	.suspend	= omap_hsmmc_suspend,
	.resume		= omap_hsmmc_resume,
	.runtime_suspend = omap_hsmmc_runtime_suspend,
	.runtime_resume = omap_hsmmc_runtime_resume,
};

static struct platform_driver omap_hsmmc_driver = {
	.remove		= omap_hsmmc_remove,
	.driver		= {
		.name = DRIVER_NAME,
		.owner = THIS_MODULE,
		.pm = &omap_hsmmc_dev_pm_ops,
	},
};

static int __init omap_hsmmc_init(void)
{
	/* Register the MMC driver */
	return platform_driver_probe(&omap_hsmmc_driver, omap_hsmmc_probe);
}

static void __exit omap_hsmmc_cleanup(void)
{
	/* Unregister MMC driver */
	platform_driver_unregister(&omap_hsmmc_driver);
}

module_init(omap_hsmmc_init);
module_exit(omap_hsmmc_cleanup);

MODULE_DESCRIPTION("OMAP High Speed Multimedia Card driver");
MODULE_LICENSE("GPL");
MODULE_ALIAS("platform:" DRIVER_NAME);
MODULE_AUTHOR("Texas Instruments Inc");<|MERGE_RESOLUTION|>--- conflicted
+++ resolved
@@ -258,12 +258,9 @@
 	}
 }
 
-<<<<<<< HEAD
 static int
 omap_hsmmc_prepare_data(struct omap_hsmmc_host *host, struct mmc_request *req);
 
-=======
->>>>>>> ea0a189f
 static int omap_hsmmc_card_detect(struct device *dev, int slot)
 {
 	struct omap_mmc_platform_data *mmc = dev->platform_data;
@@ -1757,12 +1754,8 @@
 	unsigned long timeout;
 	u32 con;
 	int do_send_init_stream = 0;
-<<<<<<< HEAD
+
 	mmc_claim_host(host->mmc);
-=======
-
-	pm_runtime_get_sync(host->dev);
->>>>>>> ea0a189f
 
 	if (ios->power_mode != host->power_mode) {
 		switch (ios->power_mode) {
@@ -1863,11 +1856,7 @@
 	else
 		OMAP_HSMMC_WRITE(host->base, CON, con & ~OD);
 
-<<<<<<< HEAD
 	mmc_release_host(host->mmc);
-=======
-	pm_runtime_put_sync(host->dev);
->>>>>>> ea0a189f
 }
 
 static int omap_hsmmc_get_cd(struct mmc_host *mmc)
