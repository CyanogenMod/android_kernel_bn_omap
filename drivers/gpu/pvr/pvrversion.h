--- conflicted
+++ resolved
@@ -36,11 +36,7 @@
 
 #define PVRVERSION_FAMILY           "sgxddk"
 #define PVRVERSION_BRANCHNAME       "1.8"
-<<<<<<< HEAD
-#define PVRVERSION_BUILD             277528
-=======
 #define PVRVERSION_BUILD             279068
->>>>>>> d5ea2909
 #define PVRVERSION_BSCONTROL        "CustomerGoogle_Android_ogles1_ogles2_GPL"
 
 #define PVRVERSION_STRING           "CustomerGoogle_Android_ogles1_ogles2_GPL sgxddk 18 1.8@" PVR_STR2(PVRVERSION_BUILD)
@@ -49,11 +45,7 @@
 #define COPYRIGHT_TXT               "Copyright (c) Imagination Technologies Ltd. All Rights Reserved."
 
 #define PVRVERSION_BUILD_HI          27
-<<<<<<< HEAD
-#define PVRVERSION_BUILD_LO          7528
-=======
 #define PVRVERSION_BUILD_LO          9068
->>>>>>> d5ea2909
 #define PVRVERSION_STRING_NUMERIC    PVR_STR2(PVRVERSION_MAJ) "." PVR_STR2(PVRVERSION_MIN) "." PVR_STR2(PVRVERSION_BUILD_HI) "." PVR_STR2(PVRVERSION_BUILD_LO)
 
 #endif /* _PVRVERSION_H_ */