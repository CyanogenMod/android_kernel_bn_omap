/*
 *	IDE I/O functions
 *
 *	Basic PIO and command management functionality.
 *
 * This code was split off from ide.c. See ide.c for history and original
 * copyrights.
 *
 * This program is free software; you can redistribute it and/or modify it
 * under the terms of the GNU General Public License as published by the
 * Free Software Foundation; either version 2, or (at your option) any
 * later version.
 *
 * This program is distributed in the hope that it will be useful, but
 * WITHOUT ANY WARRANTY; without even the implied warranty of
 * MERCHANTABILITY or FITNESS FOR A PARTICULAR PURPOSE.  See the GNU
 * General Public License for more details.
 *
 * For the avoidance of doubt the "preferred form" of this code is one which
 * is in an open non patent encumbered format. Where cryptographic key signing
 * forms part of the process of creating an executable the information
 * including keys needed to generate an equivalently functional executable
 * are deemed to be part of the source code.
 */
 
 
#include <linux/module.h>
#include <linux/types.h>
#include <linux/string.h>
#include <linux/kernel.h>
#include <linux/timer.h>
#include <linux/mm.h>
#include <linux/interrupt.h>
#include <linux/major.h>
#include <linux/errno.h>
#include <linux/genhd.h>
#include <linux/blkpg.h>
#include <linux/slab.h>
#include <linux/init.h>
#include <linux/pci.h>
#include <linux/delay.h>
#include <linux/ide.h>
#include <linux/completion.h>
#include <linux/reboot.h>
#include <linux/cdrom.h>
#include <linux/seq_file.h>
#include <linux/device.h>
#include <linux/kmod.h>
#include <linux/scatterlist.h>
#include <linux/bitops.h>

#include <asm/byteorder.h>
#include <asm/irq.h>
#include <asm/uaccess.h>
#include <asm/io.h>

int ide_end_rq(ide_drive_t *drive, struct request *rq, int error,
	       unsigned int nr_bytes)
{
	/*
	 * decide whether to reenable DMA -- 3 is a random magic for now,
	 * if we DMA timeout more than 3 times, just stay in PIO
	 */
	if ((drive->dev_flags & IDE_DFLAG_DMA_PIO_RETRY) &&
	    drive->retry_pio <= 3) {
		drive->dev_flags &= ~IDE_DFLAG_DMA_PIO_RETRY;
		ide_dma_on(drive);
	}

	return blk_end_request(rq, error, nr_bytes);
}
EXPORT_SYMBOL_GPL(ide_end_rq);

void ide_complete_cmd(ide_drive_t *drive, struct ide_cmd *cmd, u8 stat, u8 err)
{
	const struct ide_tp_ops *tp_ops = drive->hwif->tp_ops;
	struct ide_taskfile *tf = &cmd->tf;
	struct request *rq = cmd->rq;
	u8 tf_cmd = tf->command;

	tf->error = err;
	tf->status = stat;

	if (cmd->ftf_flags & IDE_FTFLAG_IN_DATA) {
		u8 data[2];

		tp_ops->input_data(drive, cmd, data, 2);

<<<<<<< HEAD
		tf->data = data[0];
		tf->hob_data = data[1];
	}

	tp_ops->tf_read(drive, cmd);
=======
		cmd->tf.data  = data[0];
		cmd->hob.data = data[1];
	}

	ide_tf_readback(drive, cmd);
>>>>>>> 6574612f

	if ((cmd->tf_flags & IDE_TFLAG_CUSTOM_HANDLER) &&
	    tf_cmd == ATA_CMD_IDLEIMMEDIATE) {
		if (tf->lbal != 0xc4) {
			printk(KERN_ERR "%s: head unload failed!\n",
			       drive->name);
<<<<<<< HEAD
			ide_tf_dump(drive->name, tf);
=======
			ide_tf_dump(drive->name, cmd);
>>>>>>> 6574612f
		} else
			drive->dev_flags |= IDE_DFLAG_PARKED;
	}

<<<<<<< HEAD
	if (rq && rq->cmd_type == REQ_TYPE_ATA_TASKFILE)
		memcpy(rq->special, cmd, sizeof(*cmd));

	if (cmd->tf_flags & IDE_TFLAG_DYN)
		kfree(cmd);
=======
	if (rq && rq->cmd_type == REQ_TYPE_ATA_TASKFILE) {
		struct ide_cmd *orig_cmd = rq->special;

		if (cmd->tf_flags & IDE_TFLAG_DYN)
			kfree(orig_cmd);
		else
			memcpy(orig_cmd, cmd, sizeof(*cmd));
	}
>>>>>>> 6574612f
}

/* obsolete, blk_rq_bytes() should be used instead */
unsigned int ide_rq_bytes(struct request *rq)
{
	if (blk_pc_request(rq))
		return rq->data_len;
	else
		return rq->hard_cur_sectors << 9;
}
EXPORT_SYMBOL_GPL(ide_rq_bytes);

int ide_complete_rq(ide_drive_t *drive, int error, unsigned int nr_bytes)
{
	ide_hwif_t *hwif = drive->hwif;
	struct request *rq = hwif->rq;
	int rc;

	/*
	 * if failfast is set on a request, override number of sectors
	 * and complete the whole request right now
	 */
	if (blk_noretry_request(rq) && error <= 0)
		nr_bytes = rq->hard_nr_sectors << 9;

	rc = ide_end_rq(drive, rq, error, nr_bytes);
	if (rc == 0)
		hwif->rq = NULL;

	return rc;
}
EXPORT_SYMBOL(ide_complete_rq);

void ide_kill_rq(ide_drive_t *drive, struct request *rq)
{
	u8 drv_req = blk_special_request(rq) && rq->rq_disk;
	u8 media = drive->media;

	drive->failed_pc = NULL;

	if ((media == ide_floppy || media == ide_tape) && drv_req) {
		rq->errors = 0;
		ide_complete_rq(drive, 0, blk_rq_bytes(rq));
	} else {
		if (media == ide_tape)
			rq->errors = IDE_DRV_ERROR_GENERAL;
		else if (blk_fs_request(rq) == 0 && rq->errors == 0)
			rq->errors = -EIO;
		ide_complete_rq(drive, -EIO, ide_rq_bytes(rq));
	}
}

static void ide_tf_set_specify_cmd(ide_drive_t *drive, struct ide_taskfile *tf)
{
	tf->nsect   = drive->sect;
	tf->lbal    = drive->sect;
	tf->lbam    = drive->cyl;
	tf->lbah    = drive->cyl >> 8;
	tf->device  = (drive->head - 1) | drive->select;
	tf->command = ATA_CMD_INIT_DEV_PARAMS;
}

static void ide_tf_set_restore_cmd(ide_drive_t *drive, struct ide_taskfile *tf)
{
	tf->nsect   = drive->sect;
	tf->command = ATA_CMD_RESTORE;
}

static void ide_tf_set_setmult_cmd(ide_drive_t *drive, struct ide_taskfile *tf)
{
	tf->nsect   = drive->mult_req;
	tf->command = ATA_CMD_SET_MULTI;
}

static ide_startstop_t ide_disk_special(ide_drive_t *drive)
{
	special_t *s = &drive->special;
	struct ide_cmd cmd;

	memset(&cmd, 0, sizeof(cmd));
	cmd.protocol = ATA_PROT_NODATA;

	if (s->b.set_geometry) {
		s->b.set_geometry = 0;
		ide_tf_set_specify_cmd(drive, &cmd.tf);
	} else if (s->b.recalibrate) {
		s->b.recalibrate = 0;
		ide_tf_set_restore_cmd(drive, &cmd.tf);
	} else if (s->b.set_multmode) {
		s->b.set_multmode = 0;
		ide_tf_set_setmult_cmd(drive, &cmd.tf);
	} else if (s->all) {
		int special = s->all;
		s->all = 0;
		printk(KERN_ERR "%s: bad special flag: 0x%02x\n", drive->name, special);
		return ide_stopped;
	}

<<<<<<< HEAD
	cmd.tf_flags = IDE_TFLAG_TF | IDE_TFLAG_DEVICE |
		       IDE_TFLAG_CUSTOM_HANDLER;
=======
	cmd.valid.out.tf = IDE_VALID_OUT_TF | IDE_VALID_DEVICE;
	cmd.valid.in.tf  = IDE_VALID_IN_TF  | IDE_VALID_DEVICE;
	cmd.tf_flags = IDE_TFLAG_CUSTOM_HANDLER;
>>>>>>> 6574612f

	do_rw_taskfile(drive, &cmd);

	return ide_started;
}

/**
 *	do_special		-	issue some special commands
 *	@drive: drive the command is for
 *
 *	do_special() is used to issue ATA_CMD_INIT_DEV_PARAMS,
 *	ATA_CMD_RESTORE and ATA_CMD_SET_MULTI commands to a drive.
 *
 *	It used to do much more, but has been scaled back.
 */

static ide_startstop_t do_special (ide_drive_t *drive)
{
	special_t *s = &drive->special;

#ifdef DEBUG
	printk("%s: do_special: 0x%02x\n", drive->name, s->all);
#endif
	if (drive->media == ide_disk)
		return ide_disk_special(drive);

	s->all = 0;
	drive->mult_req = 0;
	return ide_stopped;
}

void ide_map_sg(ide_drive_t *drive, struct ide_cmd *cmd)
{
	ide_hwif_t *hwif = drive->hwif;
	struct scatterlist *sg = hwif->sg_table;
	struct request *rq = cmd->rq;

	if (rq->cmd_type == REQ_TYPE_ATA_TASKFILE) {
		sg_init_one(sg, rq->buffer, rq->nr_sectors * SECTOR_SIZE);
		cmd->sg_nents = 1;
	} else if (!rq->bio) {
		sg_init_one(sg, rq->data, rq->data_len);
		cmd->sg_nents = 1;
	} else
		cmd->sg_nents = blk_rq_map_sg(drive->queue, rq, sg);
}
EXPORT_SYMBOL_GPL(ide_map_sg);

void ide_init_sg_cmd(struct ide_cmd *cmd, unsigned int nr_bytes)
{
	cmd->nbytes = cmd->nleft = nr_bytes;
	cmd->cursg_ofs = 0;
	cmd->cursg = NULL;
}
EXPORT_SYMBOL_GPL(ide_init_sg_cmd);

/**
 *	execute_drive_command	-	issue special drive command
 *	@drive: the drive to issue the command on
 *	@rq: the request structure holding the command
 *
 *	execute_drive_cmd() issues a special drive command,  usually 
 *	initiated by ioctl() from the external hdparm program. The
 *	command can be a drive command, drive task or taskfile 
 *	operation. Weirdly you can call it with NULL to wait for
 *	all commands to finish. Don't do this as that is due to change
 */

static ide_startstop_t execute_drive_cmd (ide_drive_t *drive,
		struct request *rq)
{
	struct ide_cmd *cmd = rq->special;

	if (cmd) {
		if (cmd->protocol == ATA_PROT_PIO) {
			ide_init_sg_cmd(cmd, rq->nr_sectors << 9);
			ide_map_sg(drive, cmd);
		}

		return do_rw_taskfile(drive, cmd);
	}

 	/*
 	 * NULL is actually a valid way of waiting for
 	 * all current requests to be flushed from the queue.
 	 */
#ifdef DEBUG
 	printk("%s: DRIVE_CMD (null)\n", drive->name);
#endif
	rq->errors = 0;
	ide_complete_rq(drive, 0, blk_rq_bytes(rq));

 	return ide_stopped;
}

static ide_startstop_t ide_special_rq(ide_drive_t *drive, struct request *rq)
{
	u8 cmd = rq->cmd[0];

	switch (cmd) {
	case REQ_PARK_HEADS:
	case REQ_UNPARK_HEADS:
		return ide_do_park_unpark(drive, rq);
	case REQ_DEVSET_EXEC:
		return ide_do_devset(drive, rq);
	case REQ_DRIVE_RESET:
		return ide_do_reset(drive);
	default:
		BUG();
	}
}

/**
 *	start_request	-	start of I/O and command issuing for IDE
 *
 *	start_request() initiates handling of a new I/O request. It
 *	accepts commands and I/O (read/write) requests.
 *
 *	FIXME: this function needs a rename
 */
 
static ide_startstop_t start_request (ide_drive_t *drive, struct request *rq)
{
	ide_startstop_t startstop;

	BUG_ON(!blk_rq_started(rq));

#ifdef DEBUG
	printk("%s: start_request: current=0x%08lx\n",
		drive->hwif->name, (unsigned long) rq);
#endif

	/* bail early if we've exceeded max_failures */
	if (drive->max_failures && (drive->failures > drive->max_failures)) {
		rq->cmd_flags |= REQ_FAILED;
		goto kill_rq;
	}

	if (blk_pm_request(rq))
		ide_check_pm_state(drive, rq);

	drive->hwif->tp_ops->dev_select(drive);
	if (ide_wait_stat(&startstop, drive, drive->ready_stat,
			  ATA_BUSY | ATA_DRQ, WAIT_READY)) {
		printk(KERN_ERR "%s: drive not ready for command\n", drive->name);
		return startstop;
	}
	if (!drive->special.all) {
		struct ide_driver *drv;

		/*
		 * We reset the drive so we need to issue a SETFEATURES.
		 * Do it _after_ do_special() restored device parameters.
		 */
		if (drive->current_speed == 0xff)
			ide_config_drive_speed(drive, drive->desired_speed);

		if (rq->cmd_type == REQ_TYPE_ATA_TASKFILE)
			return execute_drive_cmd(drive, rq);
		else if (blk_pm_request(rq)) {
			struct request_pm_state *pm = rq->data;
#ifdef DEBUG_PM
			printk("%s: start_power_step(step: %d)\n",
				drive->name, pm->pm_step);
#endif
			startstop = ide_start_power_step(drive, rq);
			if (startstop == ide_stopped &&
			    pm->pm_step == IDE_PM_COMPLETED)
				ide_complete_pm_rq(drive, rq);
			return startstop;
		} else if (!rq->rq_disk && blk_special_request(rq))
			/*
			 * TODO: Once all ULDs have been modified to
			 * check for specific op codes rather than
			 * blindly accepting any special request, the
			 * check for ->rq_disk above may be replaced
			 * by a more suitable mechanism or even
			 * dropped entirely.
			 */
			return ide_special_rq(drive, rq);

		drv = *(struct ide_driver **)rq->rq_disk->private_data;

		return drv->do_request(drive, rq, rq->sector);
	}
	return do_special(drive);
kill_rq:
	ide_kill_rq(drive, rq);
	return ide_stopped;
}

/**
 *	ide_stall_queue		-	pause an IDE device
 *	@drive: drive to stall
 *	@timeout: time to stall for (jiffies)
 *
 *	ide_stall_queue() can be used by a drive to give excess bandwidth back
 *	to the port by sleeping for timeout jiffies.
 */
 
void ide_stall_queue (ide_drive_t *drive, unsigned long timeout)
{
	if (timeout > WAIT_WORSTCASE)
		timeout = WAIT_WORSTCASE;
	drive->sleep = timeout + jiffies;
	drive->dev_flags |= IDE_DFLAG_SLEEPING;
}
EXPORT_SYMBOL(ide_stall_queue);

static inline int ide_lock_port(ide_hwif_t *hwif)
{
	if (hwif->busy)
		return 1;

	hwif->busy = 1;

	return 0;
}

static inline void ide_unlock_port(ide_hwif_t *hwif)
{
	hwif->busy = 0;
}

static inline int ide_lock_host(struct ide_host *host, ide_hwif_t *hwif)
{
	int rc = 0;

	if (host->host_flags & IDE_HFLAG_SERIALIZE) {
		rc = test_and_set_bit_lock(IDE_HOST_BUSY, &host->host_busy);
		if (rc == 0) {
			if (host->get_lock)
				host->get_lock(ide_intr, hwif);
		}
	}
	return rc;
}

static inline void ide_unlock_host(struct ide_host *host)
{
	if (host->host_flags & IDE_HFLAG_SERIALIZE) {
		if (host->release_lock)
			host->release_lock();
		clear_bit_unlock(IDE_HOST_BUSY, &host->host_busy);
	}
}

/*
 * Issue a new request to a device.
 */
void do_ide_request(struct request_queue *q)
{
	ide_drive_t	*drive = q->queuedata;
	ide_hwif_t	*hwif = drive->hwif;
	struct ide_host *host = hwif->host;
	struct request	*rq = NULL;
	ide_startstop_t	startstop;

	/*
	 * drive is doing pre-flush, ordered write, post-flush sequence. even
	 * though that is 3 requests, it must be seen as a single transaction.
	 * we must not preempt this drive until that is complete
	 */
	if (blk_queue_flushing(q))
		/*
		 * small race where queue could get replugged during
		 * the 3-request flush cycle, just yank the plug since
		 * we want it to finish asap
		 */
		blk_remove_plug(q);

	spin_unlock_irq(q->queue_lock);

	if (ide_lock_host(host, hwif))
		goto plug_device_2;

	spin_lock_irq(&hwif->lock);

	if (!ide_lock_port(hwif)) {
		ide_hwif_t *prev_port;
repeat:
		prev_port = hwif->host->cur_port;
		hwif->rq = NULL;

		if (drive->dev_flags & IDE_DFLAG_SLEEPING &&
		    time_after(drive->sleep, jiffies)) {
			ide_unlock_port(hwif);
			goto plug_device;
		}

		if ((hwif->host->host_flags & IDE_HFLAG_SERIALIZE) &&
		    hwif != prev_port) {
			/*
			 * set nIEN for previous port, drives in the
			 * quirk_list may not like intr setups/cleanups
			 */
			if (prev_port && prev_port->cur_dev->quirk_list == 0)
				prev_port->tp_ops->write_devctl(prev_port,
								ATA_NIEN |
								ATA_DEVCTL_OBS);

			hwif->host->cur_port = hwif;
		}
		hwif->cur_dev = drive;
		drive->dev_flags &= ~(IDE_DFLAG_SLEEPING | IDE_DFLAG_PARKED);

		spin_unlock_irq(&hwif->lock);
		spin_lock_irq(q->queue_lock);
		/*
		 * we know that the queue isn't empty, but this can happen
		 * if the q->prep_rq_fn() decides to kill a request
		 */
		rq = elv_next_request(drive->queue);
		spin_unlock_irq(q->queue_lock);
		spin_lock_irq(&hwif->lock);

		if (!rq) {
			ide_unlock_port(hwif);
			goto out;
		}

		/*
		 * Sanity: don't accept a request that isn't a PM request
		 * if we are currently power managed. This is very important as
		 * blk_stop_queue() doesn't prevent the elv_next_request()
		 * above to return us whatever is in the queue. Since we call
		 * ide_do_request() ourselves, we end up taking requests while
		 * the queue is blocked...
		 * 
		 * We let requests forced at head of queue with ide-preempt
		 * though. I hope that doesn't happen too much, hopefully not
		 * unless the subdriver triggers such a thing in its own PM
		 * state machine.
		 */
		if ((drive->dev_flags & IDE_DFLAG_BLOCKED) &&
		    blk_pm_request(rq) == 0 &&
		    (rq->cmd_flags & REQ_PREEMPT) == 0) {
			/* there should be no pending command at this point */
			ide_unlock_port(hwif);
			goto plug_device;
		}

		hwif->rq = rq;

		spin_unlock_irq(&hwif->lock);
		startstop = start_request(drive, rq);
		spin_lock_irq(&hwif->lock);

		if (startstop == ide_stopped)
			goto repeat;
	} else
		goto plug_device;
out:
	spin_unlock_irq(&hwif->lock);
	if (rq == NULL)
		ide_unlock_host(host);
	spin_lock_irq(q->queue_lock);
	return;

plug_device:
	spin_unlock_irq(&hwif->lock);
	ide_unlock_host(host);
plug_device_2:
	spin_lock_irq(q->queue_lock);

	if (!elv_queue_empty(q))
		blk_plug_device(q);
}

static void ide_plug_device(ide_drive_t *drive)
{
	struct request_queue *q = drive->queue;
	unsigned long flags;

	spin_lock_irqsave(q->queue_lock, flags);
	if (!elv_queue_empty(q))
		blk_plug_device(q);
	spin_unlock_irqrestore(q->queue_lock, flags);
}

static int drive_is_ready(ide_drive_t *drive)
{
	ide_hwif_t *hwif = drive->hwif;
	u8 stat = 0;

	if (drive->waiting_for_dma)
		return hwif->dma_ops->dma_test_irq(drive);

	if (hwif->io_ports.ctl_addr &&
	    (hwif->host_flags & IDE_HFLAG_BROKEN_ALTSTATUS) == 0)
		stat = hwif->tp_ops->read_altstatus(hwif);
	else
		/* Note: this may clear a pending IRQ!! */
		stat = hwif->tp_ops->read_status(hwif);

	if (stat & ATA_BUSY)
		/* drive busy: definitely not interrupting */
		return 0;

	/* drive ready: *might* be interrupting */
	return 1;
}

/**
 *	ide_timer_expiry	-	handle lack of an IDE interrupt
 *	@data: timer callback magic (hwif)
 *
 *	An IDE command has timed out before the expected drive return
 *	occurred. At this point we attempt to clean up the current
 *	mess. If the current handler includes an expiry handler then
 *	we invoke the expiry handler, and providing it is happy the
 *	work is done. If that fails we apply generic recovery rules
 *	invoking the handler and checking the drive DMA status. We
 *	have an excessively incestuous relationship with the DMA
 *	logic that wants cleaning up.
 */
 
void ide_timer_expiry (unsigned long data)
{
	ide_hwif_t	*hwif = (ide_hwif_t *)data;
	ide_drive_t	*uninitialized_var(drive);
	ide_handler_t	*handler;
	unsigned long	flags;
	int		wait = -1;
	int		plug_device = 0;

	spin_lock_irqsave(&hwif->lock, flags);

	handler = hwif->handler;

	if (handler == NULL || hwif->req_gen != hwif->req_gen_timer) {
		/*
		 * Either a marginal timeout occurred
		 * (got the interrupt just as timer expired),
		 * or we were "sleeping" to give other devices a chance.
		 * Either way, we don't really want to complain about anything.
		 */
	} else {
		ide_expiry_t *expiry = hwif->expiry;
		ide_startstop_t startstop = ide_stopped;

		drive = hwif->cur_dev;

		if (expiry) {
			wait = expiry(drive);
			if (wait > 0) { /* continue */
				/* reset timer */
				hwif->timer.expires = jiffies + wait;
				hwif->req_gen_timer = hwif->req_gen;
				add_timer(&hwif->timer);
				spin_unlock_irqrestore(&hwif->lock, flags);
				return;
			}
		}
		hwif->handler = NULL;
		hwif->expiry = NULL;
		/*
		 * We need to simulate a real interrupt when invoking
		 * the handler() function, which means we need to
		 * globally mask the specific IRQ:
		 */
		spin_unlock(&hwif->lock);
		/* disable_irq_nosync ?? */
		disable_irq(hwif->irq);
		/* local CPU only, as if we were handling an interrupt */
		local_irq_disable();
		if (hwif->polling) {
			startstop = handler(drive);
		} else if (drive_is_ready(drive)) {
			if (drive->waiting_for_dma)
				hwif->dma_ops->dma_lost_irq(drive);
			if (hwif->ack_intr)
				hwif->ack_intr(hwif);
			printk(KERN_WARNING "%s: lost interrupt\n",
				drive->name);
			startstop = handler(drive);
		} else {
			if (drive->waiting_for_dma)
				startstop = ide_dma_timeout_retry(drive, wait);
			else
				startstop = ide_error(drive, "irq timeout",
					hwif->tp_ops->read_status(hwif));
		}
		spin_lock_irq(&hwif->lock);
		enable_irq(hwif->irq);
		if (startstop == ide_stopped) {
			ide_unlock_port(hwif);
			plug_device = 1;
		}
	}
	spin_unlock_irqrestore(&hwif->lock, flags);

	if (plug_device) {
		ide_unlock_host(hwif->host);
		ide_plug_device(drive);
	}
}

/**
 *	unexpected_intr		-	handle an unexpected IDE interrupt
 *	@irq: interrupt line
 *	@hwif: port being processed
 *
 *	There's nothing really useful we can do with an unexpected interrupt,
 *	other than reading the status register (to clear it), and logging it.
 *	There should be no way that an irq can happen before we're ready for it,
 *	so we needn't worry much about losing an "important" interrupt here.
 *
 *	On laptops (and "green" PCs), an unexpected interrupt occurs whenever
 *	the drive enters "idle", "standby", or "sleep" mode, so if the status
 *	looks "good", we just ignore the interrupt completely.
 *
 *	This routine assumes __cli() is in effect when called.
 *
 *	If an unexpected interrupt happens on irq15 while we are handling irq14
 *	and if the two interfaces are "serialized" (CMD640), then it looks like
 *	we could screw up by interfering with a new request being set up for 
 *	irq15.
 *
 *	In reality, this is a non-issue.  The new command is not sent unless 
 *	the drive is ready to accept one, in which case we know the drive is
 *	not trying to interrupt us.  And ide_set_handler() is always invoked
 *	before completing the issuance of any new drive command, so we will not
 *	be accidentally invoked as a result of any valid command completion
 *	interrupt.
 */

static void unexpected_intr(int irq, ide_hwif_t *hwif)
{
	u8 stat = hwif->tp_ops->read_status(hwif);

	if (!OK_STAT(stat, ATA_DRDY, BAD_STAT)) {
		/* Try to not flood the console with msgs */
		static unsigned long last_msgtime, count;
		++count;

		if (time_after(jiffies, last_msgtime + HZ)) {
			last_msgtime = jiffies;
			printk(KERN_ERR "%s: unexpected interrupt, "
				"status=0x%02x, count=%ld\n",
				hwif->name, stat, count);
		}
	}
}

/**
 *	ide_intr	-	default IDE interrupt handler
 *	@irq: interrupt number
 *	@dev_id: hwif
 *	@regs: unused weirdness from the kernel irq layer
 *
 *	This is the default IRQ handler for the IDE layer. You should
 *	not need to override it. If you do be aware it is subtle in
 *	places
 *
 *	hwif is the interface in the group currently performing
 *	a command. hwif->cur_dev is the drive and hwif->handler is
 *	the IRQ handler to call. As we issue a command the handlers
 *	step through multiple states, reassigning the handler to the
 *	next step in the process. Unlike a smart SCSI controller IDE
 *	expects the main processor to sequence the various transfer
 *	stages. We also manage a poll timer to catch up with most
 *	timeout situations. There are still a few where the handlers
 *	don't ever decide to give up.
 *
 *	The handler eventually returns ide_stopped to indicate the
 *	request completed. At this point we issue the next request
 *	on the port and the process begins again.
 */

irqreturn_t ide_intr (int irq, void *dev_id)
{
	ide_hwif_t *hwif = (ide_hwif_t *)dev_id;
	struct ide_host *host = hwif->host;
	ide_drive_t *uninitialized_var(drive);
	ide_handler_t *handler;
	unsigned long flags;
	ide_startstop_t startstop;
	irqreturn_t irq_ret = IRQ_NONE;
	int plug_device = 0;

	if (host->host_flags & IDE_HFLAG_SERIALIZE) {
		if (hwif != host->cur_port)
			goto out_early;
	}

	spin_lock_irqsave(&hwif->lock, flags);

	if (hwif->ack_intr && hwif->ack_intr(hwif) == 0)
		goto out;

	handler = hwif->handler;

	if (handler == NULL || hwif->polling) {
		/*
		 * Not expecting an interrupt from this drive.
		 * That means this could be:
		 *	(1) an interrupt from another PCI device
		 *	sharing the same PCI INT# as us.
		 * or	(2) a drive just entered sleep or standby mode,
		 *	and is interrupting to let us know.
		 * or	(3) a spurious interrupt of unknown origin.
		 *
		 * For PCI, we cannot tell the difference,
		 * so in that case we just ignore it and hope it goes away.
		 */
		if ((host->irq_flags & IRQF_SHARED) == 0) {
			/*
			 * Probably not a shared PCI interrupt,
			 * so we can safely try to do something about it:
			 */
			unexpected_intr(irq, hwif);
		} else {
			/*
			 * Whack the status register, just in case
			 * we have a leftover pending IRQ.
			 */
			(void)hwif->tp_ops->read_status(hwif);
		}
		goto out;
	}

	drive = hwif->cur_dev;

	if (!drive_is_ready(drive))
		/*
		 * This happens regularly when we share a PCI IRQ with
		 * another device.  Unfortunately, it can also happen
		 * with some buggy drives that trigger the IRQ before
		 * their status register is up to date.  Hopefully we have
		 * enough advance overhead that the latter isn't a problem.
		 */
		goto out;

	hwif->handler = NULL;
	hwif->expiry = NULL;
	hwif->req_gen++;
	del_timer(&hwif->timer);
	spin_unlock(&hwif->lock);

	if (hwif->port_ops && hwif->port_ops->clear_irq)
		hwif->port_ops->clear_irq(drive);

	if (drive->dev_flags & IDE_DFLAG_UNMASK)
		local_irq_enable_in_hardirq();

	/* service this interrupt, may set handler for next interrupt */
	startstop = handler(drive);

	spin_lock_irq(&hwif->lock);
	/*
	 * Note that handler() may have set things up for another
	 * interrupt to occur soon, but it cannot happen until
	 * we exit from this routine, because it will be the
	 * same irq as is currently being serviced here, and Linux
	 * won't allow another of the same (on any CPU) until we return.
	 */
	if (startstop == ide_stopped) {
		BUG_ON(hwif->handler);
		ide_unlock_port(hwif);
		plug_device = 1;
	}
	irq_ret = IRQ_HANDLED;
out:
	spin_unlock_irqrestore(&hwif->lock, flags);
out_early:
	if (plug_device) {
		ide_unlock_host(hwif->host);
		ide_plug_device(drive);
	}

	return irq_ret;
}
EXPORT_SYMBOL_GPL(ide_intr);

void ide_pad_transfer(ide_drive_t *drive, int write, int len)
{
	ide_hwif_t *hwif = drive->hwif;
	u8 buf[4] = { 0 };

	while (len > 0) {
		if (write)
			hwif->tp_ops->output_data(drive, NULL, buf, min(4, len));
		else
			hwif->tp_ops->input_data(drive, NULL, buf, min(4, len));
		len -= 4;
	}
}
EXPORT_SYMBOL_GPL(ide_pad_transfer);<|MERGE_RESOLUTION|>--- conflicted
+++ resolved
@@ -86,41 +86,22 @@
 
 		tp_ops->input_data(drive, cmd, data, 2);
 
-<<<<<<< HEAD
-		tf->data = data[0];
-		tf->hob_data = data[1];
-	}
-
-	tp_ops->tf_read(drive, cmd);
-=======
 		cmd->tf.data  = data[0];
 		cmd->hob.data = data[1];
 	}
 
 	ide_tf_readback(drive, cmd);
->>>>>>> 6574612f
 
 	if ((cmd->tf_flags & IDE_TFLAG_CUSTOM_HANDLER) &&
 	    tf_cmd == ATA_CMD_IDLEIMMEDIATE) {
 		if (tf->lbal != 0xc4) {
 			printk(KERN_ERR "%s: head unload failed!\n",
 			       drive->name);
-<<<<<<< HEAD
-			ide_tf_dump(drive->name, tf);
-=======
 			ide_tf_dump(drive->name, cmd);
->>>>>>> 6574612f
 		} else
 			drive->dev_flags |= IDE_DFLAG_PARKED;
 	}
 
-<<<<<<< HEAD
-	if (rq && rq->cmd_type == REQ_TYPE_ATA_TASKFILE)
-		memcpy(rq->special, cmd, sizeof(*cmd));
-
-	if (cmd->tf_flags & IDE_TFLAG_DYN)
-		kfree(cmd);
-=======
 	if (rq && rq->cmd_type == REQ_TYPE_ATA_TASKFILE) {
 		struct ide_cmd *orig_cmd = rq->special;
 
@@ -129,7 +110,6 @@
 		else
 			memcpy(orig_cmd, cmd, sizeof(*cmd));
 	}
->>>>>>> 6574612f
 }
 
 /* obsolete, blk_rq_bytes() should be used instead */
@@ -228,14 +208,9 @@
 		return ide_stopped;
 	}
 
-<<<<<<< HEAD
-	cmd.tf_flags = IDE_TFLAG_TF | IDE_TFLAG_DEVICE |
-		       IDE_TFLAG_CUSTOM_HANDLER;
-=======
 	cmd.valid.out.tf = IDE_VALID_OUT_TF | IDE_VALID_DEVICE;
 	cmd.valid.in.tf  = IDE_VALID_IN_TF  | IDE_VALID_DEVICE;
 	cmd.tf_flags = IDE_TFLAG_CUSTOM_HANDLER;
->>>>>>> 6574612f
 
 	do_rw_taskfile(drive, &cmd);
 
