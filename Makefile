--- conflicted
+++ resolved
@@ -1,10 +1,6 @@
 VERSION = 3
 PATCHLEVEL = 0
-<<<<<<< HEAD
-SUBLEVEL = 31
-=======
 SUBLEVEL = 72
->>>>>>> eda70fdf
 EXTRAVERSION =
 NAME = Sneaky Weasel
 
